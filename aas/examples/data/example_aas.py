# Copyright 2019 PyI40AAS Contributors
#
# Licensed under the Apache License, Version 2.0 (the "License"); you may not use this file except in compliance with
# the License. You may obtain a copy of the License at
#
#     http://www.apache.org/licenses/LICENSE-2.0
#
# Unless required by applicable law or agreed to in writing, software distributed under the License is distributed on an
# "AS IS" BASIS, WITHOUT WARRANTIES OR CONDITIONS OF ANY KIND, either express or implied. See the License for the
# specific language governing permissions and limitations under the License.
"""
Module for the creation of an object store with an example asset administration shell, related asset and example
submodels and a concept dictionary containing an example concept description

To get this object store use the function 'create_full_example'. If you want to get single example objects or want to
get more information use the other functions.
"""
from aas import model
from aas.examples.data._helper import AASDataChecker


def create_full_example() -> model.DictObjectStore:
    """
    creates an object store which is filled with an example asset, submodel, concept description and asset
    administration shell using the function of this module

    :return: object store
    """
    obj_store: model.DictObjectStore[model.Identifiable] = model.DictObjectStore()
    obj_store.add(create_example_asset_identification_submodel())
    obj_store.add(create_example_bill_of_material_submodel())
    obj_store.add(create_example_asset())
    obj_store.add(create_example_submodel())
    obj_store.add(create_example_concept_description())
    obj_store.add(create_example_asset_administration_shell(create_example_concept_dictionary()))
    return obj_store


def create_example_asset_identification_submodel() -> model.Submodel:
    """
    creates a submodel for the identification of the example asset containing two property elements according to
    'Verwaltungssschale in der Praxis'
    https://www.plattform-i40.de/PI40/Redaktion/DE/Downloads/Publikation/2019-verwaltungsschale-in-der-praxis.html

    :return: example asset identification submodel
    """
    qualifier = model.Qualifier(
        type_='http://acplt.org/Qualifier/ExampleQualifier',
        value_type=model.datatypes.Int,
        value=100,
        value_id=model.Reference((model.Key(type_=model.KeyElements.GLOBAL_REFERENCE,
                                            local=False,
                                            value='http://acplt.org/ValueId/ExampleValueId',
                                            id_type=model.KeyType.IRI),)))

    qualifier2 = model.Qualifier(
        type_='http://acplt.org/Qualifier/ExampleQualifier2',
        value_type=model.datatypes.Int,
        value=50,
        value_id=model.Reference((model.Key(type_=model.KeyElements.GLOBAL_REFERENCE,
                                            local=False,
                                            value='http://acplt.org/ValueId/ExampleValueId',
                                            id_type=model.KeyType.IRI),)))

<<<<<<< HEAD
    formula = model.Formula(depends_on={model.Reference((model.Key(type_=model.KeyElements.GLOBAL_REFERENCE,
                                                                   local=False,
                                                                   value='http://acplt.org/Formula/ExampleFormula',
                                                                   id_type=model.KeyType.IRI),))})

=======
>>>>>>> 1d8a1adf
    # Property-Element conform to 'Verwaltungssschale in der Praxis' page 41 ManufacturerName:
    # https://www.plattform-i40.de/PI40/Redaktion/DE/Downloads/Publikation/2019-verwaltungsschale-in-der-praxis.html
    identification_submodel_element_manufacturer_name = model.Property(
        id_short='ManufacturerName',
        value_type=model.datatypes.String,
        value='ACPLT',
        value_id=model.Reference((model.Key(type_=model.KeyElements.GLOBAL_REFERENCE,
                                            local=False,
                                            value='http://acplt.org/ValueId/ExampleValueId',
                                            id_type=model.KeyType.IRI),)),
        category=None,
        description={'en-us': 'Legally valid designation of the natural or judicial person which is directly '
                              'responsible for the design, production, packaging and labeling of a product in '
                              'respect to its being brought into circulation.',
                     'de': 'Bezeichnung für eine natürliche oder juristische Person, die für die Auslegung, '
                           'Herstellung und Verpackung sowie die Etikettierung eines Produkts im Hinblick auf das '
                           '\'Inverkehrbringen\' im eigenen Namen verantwortlich ist'},
        parent=None,
        semantic_id=model.Reference((model.Key(type_=model.KeyElements.GLOBAL_REFERENCE,
                                               local=False,
                                               value='0173-1#02-AAO677#002',
                                               id_type=model.KeyType.IRI),)),
        qualifier={qualifier, qualifier2},
        kind=model.ModelingKind.INSTANCE)

    # Property-Element conform to 'Verwaltungssschale in der Praxis' page 44 InstanceId:
    # https://www.plattform-i40.de/PI40/Redaktion/DE/Downloads/Publikation/2019-verwaltungsschale-in-der-praxis.html
    identification_submodel_element_instance_id = model.Property(
        id_short='InstanceId',
        value_type=model.datatypes.String,
        value='978-8234-234-342',
        value_id=model.Reference((model.Key(type_=model.KeyElements.GLOBAL_REFERENCE,
                                            local=False,
                                            value='http://acplt.org/ValueId/ExampleValueId',
                                            id_type=model.KeyType.IRI),)),
        category=None,
        description={'en-us': 'Legally valid designation of the natural or judicial person which is directly '
                              'responsible for the design, production, packaging and labeling of a product in '
                              'respect to its being brought into circulation.',
                     'de': 'Bezeichnung für eine natürliche oder juristische Person, die für die Auslegung, '
                           'Herstellung und Verpackung sowie die Etikettierung eines Produkts im Hinblick auf das '
                           '\'Inverkehrbringen\' im eigenen Namen verantwortlich ist'},
        parent=None,
        semantic_id=model.Reference((model.Key(type_=model.KeyElements.GLOBAL_REFERENCE,
                                               local=False,
                                               value='http://opcfoundation.org/UA/DI/1.1/DeviceType/Serialnumber',
                                               id_type=model.KeyType.IRI),)),
        qualifier=None,
        kind=model.ModelingKind.INSTANCE)

    # asset identification submodel which will be included in the asset object
    identification_submodel = model.Submodel(
        identification=model.Identifier(id_='http://acplt.org/Submodels/Assets/TestAsset/Identification',
                                        id_type=model.IdentifierType.IRI),
        submodel_element=(identification_submodel_element_manufacturer_name,
                          identification_submodel_element_instance_id),
        id_short='Identification',
        category=None,
        description={'en-us': 'An example asset identification submodel for the test application',
                     'de': 'Ein Beispiel-Identifikations-Submodel für eine Test-Anwendung'},
        parent=None,
        administration=model.AdministrativeInformation(version='0.9',
                                                       revision='0'),
        semantic_id=model.Reference((model.Key(type_=model.KeyElements.SUBMODEL,
                                               local=False,
                                               value='http://acplt.org/SubmodelTemplates/AssetIdentification',
                                               id_type=model.KeyType.IRI),)),
        qualifier=None,
        kind=model.ModelingKind.INSTANCE)
    return identification_submodel


def create_example_bill_of_material_submodel() -> model.Submodel:
    """
    creates a submodel for the bill of material of the example asset containing two entities one co-managed and one
    self-managed

    :return: example bill of material submodel
    """
    submodel_element_property = model.Property(
        id_short='ExampleProperty',
        value_type=model.datatypes.String,
        value='exampleValue',
        value_id=model.Reference((model.Key(type_=model.KeyElements.GLOBAL_REFERENCE,
                                            local=False,
                                            value='http://acplt.org/ValueId/ExampleValueId',
                                            id_type=model.KeyType.IRI),)),
        category='CONSTANT',
        description={'en-us': 'Example Property object',
                     'de': 'Beispiel Property Element'},
        parent=None,
        semantic_id=model.Reference((model.Key(type_=model.KeyElements.GLOBAL_REFERENCE,
                                               local=False,
                                               value='http://acplt.org/Properties/ExampleProperty',
                                               id_type=model.KeyType.IRI),)),
        qualifier=None,
        kind=model.ModelingKind.INSTANCE)

    submodel_element_property2 = model.Property(
        id_short='ExampleProperty2',
        value_type=model.datatypes.String,
        value='exampleValue2',
        value_id=model.Reference((model.Key(type_=model.KeyElements.GLOBAL_REFERENCE,
                                            local=False,
                                            value='http://acplt.org/ValueId/ExampleValueId',
                                            id_type=model.KeyType.IRI),)),
        category='CONSTANT',
        description={'en-us': 'Example Property object',
                     'de': 'Beispiel Property Element'},
        parent=None,
        semantic_id=model.Reference((model.Key(type_=model.KeyElements.GLOBAL_REFERENCE,
                                               local=False,
                                               value='http://acplt.org/Properties/ExampleProperty',
                                               id_type=model.KeyType.IRI),)),
        qualifier=None,
        kind=model.ModelingKind.INSTANCE)

    entity = model.Entity(
        id_short='ExampleEntity',
        entity_type=model.EntityType.CO_MANAGED_ENTITY,
        statement={submodel_element_property, submodel_element_property2},
        asset=None,
        category=None,
        description={'en-us': 'Legally valid designation of the natural or judicial person which is directly '
                              'responsible for the design, production, packaging and labeling of a product in '
                              'respect to its being brought into circulation.',
                     'de': 'Bezeichnung für eine natürliche oder juristische Person, die für die Auslegung, '
                           'Herstellung und Verpackung sowie die Etikettierung eines Produkts im Hinblick auf das '
                           '\'Inverkehrbringen\' im eigenen Namen verantwortlich ist'},
        parent=None,
        semantic_id=model.Reference((model.Key(type_=model.KeyElements.GLOBAL_REFERENCE,
                                               local=False,
                                               value='http://opcfoundation.org/UA/DI/1.1/DeviceType/Serialnumber',
                                               id_type=model.KeyType.IRI),)),
        qualifier=None,
        kind=model.ModelingKind.INSTANCE
    )

    entity_2 = model.Entity(
        id_short='ExampleEntity2',
        entity_type=model.EntityType.SELF_MANAGED_ENTITY,
        statement=(),
        asset=model.AASReference((model.Key(type_=model.KeyElements.ASSET,
                                            local=False,
                                            value='https://acplt.org/Test_Asset2',
                                            id_type=model.KeyType.IRI),),
                                 model.Asset),
        category=None,
        description={'en-us': 'Legally valid designation of the natural or judicial person which is directly '
                              'responsible for the design, production, packaging and labeling of a product in '
                              'respect to its being brought into circulation.',
                     'de': 'Bezeichnung für eine natürliche oder juristische Person, die für die Auslegung, '
                           'Herstellung und Verpackung sowie die Etikettierung eines Produkts im Hinblick auf das '
                           '\'Inverkehrbringen\' im eigenen Namen verantwortlich ist'},
        parent=None,
        semantic_id=model.Reference((model.Key(type_=model.KeyElements.GLOBAL_REFERENCE,
                                               local=False,
                                               value='http://opcfoundation.org/UA/DI/1.1/DeviceType/Serialnumber',
                                               id_type=model.KeyType.IRI),)),
        qualifier=None,
        kind=model.ModelingKind.INSTANCE
    )

    # bill of material submodel which will be included in the asset object
    bill_of_material = model.Submodel(
        identification=model.Identifier(id_='http://acplt.org/Submodels/Assets/TestAsset/BillOfMaterial',
                                        id_type=model.IdentifierType.IRI),
        submodel_element=(entity,
                          entity_2),
        id_short='BillOfMaterial',
        category=None,
        description={'en-us': 'An example bill of material submodel for the test application',
                     'de': 'Ein Beispiel-BillofMaterial-Submodel für eine Test-Anwendung'},
        parent=None,
        administration=model.AdministrativeInformation(version='0.9'),
        semantic_id=model.Reference((model.Key(type_=model.KeyElements.SUBMODEL,
                                               local=False,
                                               value='http://acplt.org/SubmodelTemplates/BillOfMaterial',
                                               id_type=model.KeyType.IRI),)),
        qualifier=None,
        kind=model.ModelingKind.INSTANCE)
    return bill_of_material


def create_example_asset() -> model.Asset:
    """
    creates an example asset which holds references to the example asset identification submodel and bill of material
    submodel

    :return: example asset
    """
    asset = model.Asset(
        kind=model.AssetKind.INSTANCE,
        identification=model.Identifier(id_='https://acplt.org/Test_Asset',
                                        id_type=model.IdentifierType.IRI),
        id_short='Test_Asset',
        category=None,
        description={'en-us': 'An example asset for the test application',
                     'de': 'Ein Beispiel-Asset für eine Test-Anwendung'},
        parent=None,
        administration=model.AdministrativeInformation(version='0.9',
                                                       revision='0'),
        asset_identification_model=model.AASReference((model.Key(type_=model.KeyElements.SUBMODEL,
                                                                 local=False,
                                                                 value='http://acplt.org/Submodels/Assets/'
                                                                       'TestAsset/Identification',
                                                                 id_type=model.KeyType.IRI),),
                                                      model.Submodel),
        bill_of_material=model.AASReference((model.Key(type_=model.KeyElements.SUBMODEL,
                                                       local=False,
                                                       value='http://acplt.org/Submodels/Assets/'
                                                             'TestAsset/BillOfMaterial',
                                                       id_type=model.KeyType.IRI),),
                                            model.Submodel))
    return asset


def create_example_submodel() -> model.Submodel:
    """
    creates an example submodel containing all kind of SubmodelElement objects

    :return: example submodel
    """
    submodel_element_property = model.Property(
        id_short='ExampleProperty',
        value_type=model.datatypes.String,
        value='exampleValue',
        value_id=model.Reference((model.Key(type_=model.KeyElements.GLOBAL_REFERENCE,
                                            local=False,
                                            value='http://acplt.org/ValueId/ExampleValueId',
                                            id_type=model.KeyType.IRI),)),
        category='CONSTANT',
        description={'en-us': 'Example Property object',
                     'de': 'Beispiel Property Element'},
        parent=None,
        semantic_id=model.Reference((model.Key(type_=model.KeyElements.GLOBAL_REFERENCE,
                                               local=False,
                                               value='http://acplt.org/Properties/ExampleProperty',
                                               id_type=model.KeyType.IRI),)),
        qualifier=None,
        kind=model.ModelingKind.INSTANCE)

    submodel_element_multi_language_property = model.MultiLanguageProperty(
        id_short='ExampleMultiLanguageProperty',
        value={'en-us': 'Example value of a MultiLanguageProperty element',
               'de': 'Beispielswert für ein MulitLanguageProperty-Element'},
        value_id=model.Reference((model.Key(type_=model.KeyElements.GLOBAL_REFERENCE,
                                            local=False,
                                            value='http://acplt.org/ValueId/ExampleMultiLanguageValueId',
                                            id_type=model.KeyType.IRI),)),
        category='CONSTANT',
        description={'en-us': 'Example MultiLanguageProperty object',
                     'de': 'Beispiel MulitLanguageProperty Element'},
        parent=None,
        semantic_id=model.Reference((model.Key(type_=model.KeyElements.GLOBAL_REFERENCE,
                                               local=False,
                                               value='http://acplt.org/MultiLanguageProperties/'
                                                     'ExampleMultiLanguageProperty',
                                               id_type=model.KeyType.IRI),)),
        qualifier=None,
        kind=model.ModelingKind.INSTANCE)

    submodel_element_range = model.Range(
        id_short='ExampleRange',
        value_type=model.datatypes.Int,
        min_=0,
        max_=100,
        category='PARAMETER',
        description={'en-us': 'Example Range object',
                     'de': 'Beispiel Range Element'},
        parent=None,
        semantic_id=model.Reference((model.Key(type_=model.KeyElements.GLOBAL_REFERENCE,
                                               local=False,
                                               value='http://acplt.org/Ranges/ExampleRange',
                                               id_type=model.KeyType.IRI),)),
        qualifier=None,
        kind=model.ModelingKind.INSTANCE)

    submodel_element_blob = model.Blob(
        id_short='ExampleBlob',
        mime_type='application/pdf',
        value=bytearray(b'\x01\x02\x03\x04\x05'),
        category='PARAMETER',
        description={'en-us': 'Example Blob object',
                     'de': 'Beispiel Blob Element'},
        parent=None,
        semantic_id=model.Reference((model.Key(type_=model.KeyElements.GLOBAL_REFERENCE,
                                               local=False,
                                               value='http://acplt.org/Blobs/ExampleBlob',
                                               id_type=model.KeyType.IRI),)),
        qualifier=None,
        kind=model.ModelingKind.INSTANCE)

    submodel_element_file = model.File(
        id_short='ExampleFile',
        mime_type='application/pdf',
        value='/TestFile.pdf',
        category='PARAMETER',
        description={'en-us': 'Example File object',
                     'de': 'Beispiel File Element'},
        parent=None,
        semantic_id=model.Reference((model.Key(type_=model.KeyElements.GLOBAL_REFERENCE,
                                               local=False,
                                               value='http://acplt.org/Files/ExampleFile',
                                               id_type=model.KeyType.IRI),)),
        qualifier=None,
        kind=model.ModelingKind.INSTANCE)

    submodel_element_reference_element = model.ReferenceElement(
        id_short='ExampleReferenceElement',
        value=model.AASReference((model.Key(type_=model.KeyElements.PROPERTY,
                                            local=True,
                                            value='ExampleProperty',
                                            id_type=model.KeyType.IDSHORT),),
                                 model.Property),
        category='PARAMETER',
        description={'en-us': 'Example Reference Element object',
                     'de': 'Beispiel Reference Element Element'},
        parent=None,
        semantic_id=model.Reference((model.Key(type_=model.KeyElements.GLOBAL_REFERENCE,
                                               local=False,
                                               value='http://acplt.org/ReferenceElements/ExampleReferenceElement',
                                               id_type=model.KeyType.IRI),)),
        qualifier=None,
        kind=model.ModelingKind.INSTANCE)

    submodel_element_relationship_element = model.RelationshipElement(
        id_short='ExampleRelationshipElement',
        first=model.AASReference((model.Key(type_=model.KeyElements.PROPERTY,
                                            local=True,
                                            value='ExampleProperty',
                                            id_type=model.KeyType.IDSHORT),),
                                 model.Property),
        second=model.AASReference((model.Key(type_=model.KeyElements.PROPERTY,
                                             local=True,
                                             value='ExampleProperty2',
                                             id_type=model.KeyType.IDSHORT),),
                                  model.Property),
        category='PARAMETER',
        description={'en-us': 'Example RelationshipElement object',
                     'de': 'Beispiel RelationshipElement Element'},
        parent=None,
        semantic_id=model.Reference((model.Key(type_=model.KeyElements.GLOBAL_REFERENCE,
                                               local=False,
                                               value='http://acplt.org/RelationshipElements/'
                                                     'ExampleRelationshipElement',
                                               id_type=model.KeyType.IRI),)),
        qualifier=None,
        kind=model.ModelingKind.INSTANCE)

    submodel_element_annotated_relationship_element = model.AnnotatedRelationshipElement(
        id_short='ExampleAnnotatedRelationshipElement',
        first=model.AASReference((model.Key(type_=model.KeyElements.PROPERTY,
                                            local=True,
                                            value='ExampleProperty',
                                            id_type=model.KeyType.IDSHORT),),
                                 model.Property),
        second=model.AASReference((model.Key(type_=model.KeyElements.PROPERTY,
                                             local=True,
                                             value='ExampleProperty2',
                                             id_type=model.KeyType.IDSHORT),),
                                  model.Property),
        annotation={model.AASReference((model.Key(type_=model.KeyElements.PROPERTY,
                                                  local=True,
                                                  value='ExampleProperty3',
                                                  id_type=model.KeyType.IDSHORT),),
                                       model.Property)},
        category='PARAMETER',
        description={'en-us': 'Example AnnotatedRelationshipElement object',
                     'de': 'Beispiel AnnotatedRelationshipElement Element'},
        parent=None,
        semantic_id=model.Reference((model.Key(type_=model.KeyElements.GLOBAL_REFERENCE,
                                               local=False,
                                               value='http://acplt.org/RelationshipElements/'
                                                     'ExampleAnnotatedRelationshipElement',
                                               id_type=model.KeyType.IRI),)),
        qualifier=None,
        kind=model.ModelingKind.INSTANCE)

    submodel_element_operation_variable_input = model.OperationVariable(
        value=submodel_element_property)

    submodel_element_operation_variable_output = model.OperationVariable(
        value=submodel_element_property)

    submodel_element_operation_variable_in_output = model.OperationVariable(
        value=submodel_element_property)

    submodel_element_operation = model.Operation(
        id_short='ExampleOperation',
        input_variable=[submodel_element_operation_variable_input],
        output_variable=[submodel_element_operation_variable_output],
        in_output_variable=[submodel_element_operation_variable_in_output],
        category='PARAMETER',
        description={'en-us': 'Example Operation object',
                     'de': 'Beispiel Operation Element'},
        parent=None,
        semantic_id=model.Reference((model.Key(type_=model.KeyElements.GLOBAL_REFERENCE,
                                               local=False,
                                               value='http://acplt.org/Operations/'
                                                     'ExampleOperation',
                                               id_type=model.KeyType.IRI),)),
        qualifier=None,
        kind=model.ModelingKind.INSTANCE)

    submodel_element_capability = model.Capability(
        id_short='ExampleCapability',
        category='PARAMETER',
        description={'en-us': 'Example Capability object',
                     'de': 'Beispiel Capability Element'},
        parent=None,
        semantic_id=model.Reference((model.Key(type_=model.KeyElements.GLOBAL_REFERENCE,
                                               local=False,
                                               value='http://acplt.org/Capabilities/'
                                                     'ExampleCapability',
                                               id_type=model.KeyType.IRI),)),
        qualifier=None,
        kind=model.ModelingKind.INSTANCE)

    submodel_element_basic_event = model.BasicEvent(
        id_short='ExampleBasicEvent',
        observed=model.AASReference((model.Key(type_=model.KeyElements.PROPERTY,
                                               local=True,
                                               value='ExampleProperty',
                                               id_type=model.KeyType.IDSHORT),),
                                    model.Property),
        category='PARAMETER',
        description={'en-us': 'Example BasicEvent object',
                     'de': 'Beispiel BasicEvent Element'},
        parent=None,
        semantic_id=model.Reference((model.Key(type_=model.KeyElements.GLOBAL_REFERENCE,
                                               local=False,
                                               value='http://acplt.org/Events/'
                                                     'ExampleBasicEvent',
                                               id_type=model.KeyType.IRI),)),
        qualifier=None,
        kind=model.ModelingKind.INSTANCE)

    submodel_element_submodel_element_collection_ordered = model.SubmodelElementCollectionOrdered(
        id_short='ExampleSubmodelCollectionOrdered',
        value=(submodel_element_property,
               submodel_element_multi_language_property,
               submodel_element_range),
        category='PARAMETER',
        description={'en-us': 'Example SubmodelElementCollectionOrdered object',
                     'de': 'Beispiel SubmodelElementCollectionOrdered Element'},
        parent=None,
        semantic_id=model.Reference((model.Key(type_=model.KeyElements.GLOBAL_REFERENCE,
                                               local=False,
                                               value='http://acplt.org/SubmodelElementCollections/'
                                                     'ExampleSubmodelElementCollectionOrdered',
                                               id_type=model.KeyType.IRI),)),
        qualifier=None,
        kind=model.ModelingKind.INSTANCE)

    submodel_element_submodel_element_collection_unordered = model.SubmodelElementCollectionUnordered(
        id_short='ExampleSubmodelCollectionUnordered',
        value=(submodel_element_blob,
               submodel_element_file,
               submodel_element_reference_element),
        category='PARAMETER',
        description={'en-us': 'Example SubmodelElementCollectionUnordered object',
                     'de': 'Beispiel SubmodelElementCollectionUnordered Element'},
        parent=None,
        semantic_id=model.Reference((model.Key(type_=model.KeyElements.GLOBAL_REFERENCE,
                                               local=False,
                                               value='http://acplt.org/SubmodelElementCollections/'
                                                     'ExampleSubmodelElementCollectionUnordered',
                                               id_type=model.KeyType.IRI),)),
        qualifier=None,
        kind=model.ModelingKind.INSTANCE)

    submodel = model.Submodel(
        identification=model.Identifier(id_='https://acplt.org/Test_Submodel',
                                        id_type=model.IdentifierType.IRI),
        submodel_element=(submodel_element_relationship_element,
                          submodel_element_annotated_relationship_element,
                          submodel_element_operation,
                          submodel_element_capability,
                          submodel_element_basic_event,
                          submodel_element_submodel_element_collection_ordered,
                          submodel_element_submodel_element_collection_unordered),
        id_short='TestSubmodel',
        category=None,
        description={'en-us': 'An example submodel for the test application',
                     'de': 'Ein Beispiel-Teilmodell für eine Test-Anwendung'},
        parent=None,
        administration=model.AdministrativeInformation(version='0.9',
                                                       revision='0'),
        semantic_id=model.Reference((model.Key(type_=model.KeyElements.GLOBAL_REFERENCE,
                                               local=False,
                                               value='http://acplt.org/SubmodelTemplates/'
                                                     'ExampleSubmodel',
                                               id_type=model.KeyType.IRI),)),
        qualifier=None,
        kind=model.ModelingKind.INSTANCE)
    return submodel


def create_example_concept_description() -> model.ConceptDescription:
    """
    creates an example concept description

    :return: example concept description
    """
    concept_description = model.ConceptDescription(
        identification=model.Identifier(id_='https://acplt.org/Test_ConceptDescription',
                                        id_type=model.IdentifierType.IRI),
        is_case_of={model.Reference((model.Key(type_=model.KeyElements.GLOBAL_REFERENCE,
                                               local=False,
                                               value='http://acplt.org/DataSpecifications/'
                                                     'ConceptDescriptions/TestConceptDescription',
                                               id_type=model.KeyType.IRI),))},
        id_short='TestConceptDescription',
        category=None,
        description={'en-us': 'An example concept description  for the test application',
                     'de': 'Ein Beispiel-ConceptDescription für eine Test-Anwendung'},
        parent=None,
        administration=model.AdministrativeInformation(version='0.9',
                                                       revision='0'))
    return concept_description


def create_example_concept_dictionary() -> model.ConceptDictionary:
    """
    creates an example concept dictionary containing an reference to the example concept description

    :return: example concept dictionary
    """
    concept_dictionary = model.ConceptDictionary(
        id_short='TestConceptDictionary',
        category=None,
        description={'en-us': 'An example concept dictionary for the test application',
                     'de': 'Ein Beispiel-ConceptDictionary für eine Test-Anwendung'},
        parent=None,
        concept_description={model.AASReference((model.Key(type_=model.KeyElements.CONCEPT_DESCRIPTION,
                                                           local=False,
                                                           value='https://acplt.org/Test_ConceptDescription',
                                                           id_type=model.KeyType.IRI),),
                                                model.ConceptDescription)})
    return concept_dictionary


def create_example_asset_administration_shell(concept_dictionary: model.ConceptDictionary) -> \
        model.AssetAdministrationShell:
    """
    creates an asset administration shell with references to the example asset and submodel and includes a given
    concept dictionary

    :return: example asset administration shell
    """
    asset_administration_shell = model.AssetAdministrationShell(
        asset=model.AASReference((model.Key(type_=model.KeyElements.ASSET,
                                            local=False,
                                            value='https://acplt.org/Test_Asset',
                                            id_type=model.KeyType.IRI),),
                                 model.Asset),
        identification=model.Identifier(id_='https://acplt.org/Test_AssetAdministrationShell',
                                        id_type=model.IdentifierType.IRI),
        id_short='TestAssetAdministrationShell',
        category=None,
        description={'en-us': 'An Example Asset Administration Shell for the test application',
                     'de': 'Ein Beispiel-Verwaltungsschale für eine Test-Anwendung'},
        parent=None,
        administration=model.AdministrativeInformation(version='0.9',
                                                       revision='0'),
        security_=None,
        submodel_={model.AASReference((model.Key(type_=model.KeyElements.SUBMODEL,
                                                 local=False,
                                                 value='https://acplt.org/Test_Submodel',
                                                 id_type=model.KeyType.IRI),),
                                      model.Submodel)},
        concept_dictionary=[concept_dictionary],
        view=[],
        derived_from=model.AASReference((model.Key(type_=model.KeyElements.ASSET_ADMINISTRATION_SHELL,
                                                   local=False,
                                                   value='https://acplt.org/TestAssetAdministrationShell2',
                                                   id_type=model.KeyType.IRI),),
                                        model.AssetAdministrationShell))
    return asset_administration_shell


##############################################################################
# check functions for checking if an given object is the same as the example #
##############################################################################
def check_example_asset_identification_submodel(checker: AASDataChecker, submodel: model.Submodel) -> None:
    expected_submodel = create_example_asset_identification_submodel()
    checker.check_submodel_equal(submodel, expected_submodel)


def check_example_bill_of_material_submodel(checker: AASDataChecker, submodel: model.Submodel) -> None:
    expected_submodel = create_example_bill_of_material_submodel()
    checker.check_submodel_equal(submodel, expected_submodel)


def check_example_asset(checker: AASDataChecker, asset: model.Asset) -> None:
    expected_asset = create_example_asset()
    checker.check_asset_equal(asset, expected_asset)


def check_example_concept_description(checker: AASDataChecker, concept_description: model.ConceptDescription) -> None:
    expected_concept_description = create_example_concept_description()
    checker.check_concept_description_equal(concept_description, expected_concept_description)


def check_example_asset_administration_shell(checker: AASDataChecker, shell: model.AssetAdministrationShell) -> None:
    example_cd = create_example_concept_dictionary()
    expected_shell = create_example_asset_administration_shell(example_cd)
    checker.check_asset_administration_shell_equal(shell, expected_shell)


def check_example_submodel(checker: AASDataChecker, submodel: model.Submodel) -> None:
    expected_submodel = create_example_submodel()
    checker.check_submodel_equal(submodel, expected_submodel)


def check_full_example(checker: AASDataChecker, obj_store: model.DictObjectStore, failsafe: bool = True) -> None:
    # separate different kind of objects
    assets = []
    submodels = []
    concept_descriptions = []
    shells = []
    for obj in obj_store:
        if isinstance(obj, model.Asset):
            assets.append(obj)
        elif isinstance(obj, model.AssetAdministrationShell):
            shells.append(obj)
        elif isinstance(obj, model.Submodel):
            submodels.append(obj)
        elif isinstance(obj, model.ConceptDescription):
            concept_descriptions.append(obj)
        else:
            if failsafe:
                raise KeyError()

    for asset in assets:
        if asset.identification.id == 'https://acplt.org/Test_Asset':
            check_example_asset(checker, asset)
        else:
            if failsafe:
                raise KeyError()

    for shell in shells:
        if shell.identification.id == 'https://acplt.org/Test_AssetAdministrationShell':
            check_example_asset_administration_shell(checker, shell)
        else:
            if failsafe:
                raise KeyError()

    for submodel in submodels:
        if submodel.identification.id == 'http://acplt.org/Submodels/Assets/TestAsset/Identification':
            check_example_asset_identification_submodel(checker, submodel)
        elif submodel.identification.id == 'http://acplt.org/Submodels/Assets/TestAsset/BillOfMaterial':
            check_example_bill_of_material_submodel(checker, submodel)
        elif submodel.identification.id == 'https://acplt.org/Test_Submodel':
            check_example_submodel(checker, submodel)
        else:
            if failsafe:
                raise KeyError()

    for cd in concept_descriptions:
        if cd.identification.id == 'https://acplt.org/Test_ConceptDescription':
            check_example_concept_description(checker, cd)
        else:
            if failsafe:
                raise KeyError()<|MERGE_RESOLUTION|>--- conflicted
+++ resolved
@@ -62,14 +62,6 @@
                                             value='http://acplt.org/ValueId/ExampleValueId',
                                             id_type=model.KeyType.IRI),)))
 
-<<<<<<< HEAD
-    formula = model.Formula(depends_on={model.Reference((model.Key(type_=model.KeyElements.GLOBAL_REFERENCE,
-                                                                   local=False,
-                                                                   value='http://acplt.org/Formula/ExampleFormula',
-                                                                   id_type=model.KeyType.IRI),))})
-
-=======
->>>>>>> 1d8a1adf
     # Property-Element conform to 'Verwaltungssschale in der Praxis' page 41 ManufacturerName:
     # https://www.plattform-i40.de/PI40/Redaktion/DE/Downloads/Publikation/2019-verwaltungsschale-in-der-praxis.html
     identification_submodel_element_manufacturer_name = model.Property(
