# Copyright 2020 PyI40AAS Contributors
#
# Licensed under the Apache License, Version 2.0 (the "License"); you may not use this file except in compliance with
# the License. You may obtain a copy of the License at
#
#     http://www.apache.org/licenses/LICENSE-2.0
#
# Unless required by applicable law or agreed to in writing, software distributed under the License is distributed on an
# "AS IS" BASIS, WITHOUT WARRANTIES OR CONDITIONS OF ANY KIND, either express or implied. See the License for the
# specific language governing permissions and limitations under the License.
"""
Module for the creation of an object store with an example asset administration shell, related asset and example
submodels and a concept dictionary containing an example concept description. All objects only contain mandatory
attributes.

To get this object store use the function 'create_full_example'. If you want to get single example objects or want to
get more information use the other functions.
"""
import logging

from ... import model
from ._helper import AASDataChecker

logger = logging.getLogger(__name__)


def create_full_example() -> model.DictObjectStore:
    """
    creates an object store which is filled with an example asset, submodel, concept description and asset
    administration shell using the function of this module

    :return: object store
    """
    obj_store: model.DictObjectStore[model.Identifiable] = model.DictObjectStore()
    obj_store.add(create_example_submodel())
    obj_store.add(create_example_empty_submodel())
    obj_store.add(create_example_concept_description())
    obj_store.add(create_example_asset_administration_shell())
    obj_store.add(create_example_empty_asset_administration_shell())
    return obj_store


def create_example_submodel() -> model.Submodel:
    """
    creates an example submodel containing all kind of SubmodelElement objects where only mandatory attributes are set

    :return: example submodel
    """
    submodel_element_property = model.Property(
        id_short='ExampleProperty',
        value_type=model.datatypes.String)

    submodel_element_multi_language_property = model.MultiLanguageProperty(
        id_short='ExampleMultiLanguageProperty')

    submodel_element_range = model.Range(
        id_short='ExampleRange',
        value_type=model.datatypes.Int)

    submodel_element_blob = model.Blob(
        id_short='ExampleBlob',
        mime_type='application/pdf')

    submodel_element_file = model.File(
        id_short='ExampleFile',
        mime_type='application/pdf')

    submodel_element_reference_element = model.ReferenceElement(
        id_short='ExampleReferenceElement')

    submodel_element_relationship_element = model.RelationshipElement(
        id_short='ExampleRelationshipElement',
        first=model.AASReference((model.Key(type_=model.KeyElements.PROPERTY,
                                            value='ExampleProperty',
                                            id_type=model.KeyType.IDSHORT),),
                                 model.Property),
        second=model.AASReference((model.Key(type_=model.KeyElements.PROPERTY,
                                             value='ExampleProperty',
                                             id_type=model.KeyType.IDSHORT),),
                                  model.Property))

    submodel_element_annotated_relationship_element = model.AnnotatedRelationshipElement(
        id_short='ExampleAnnotatedRelationshipElement',
        first=model.AASReference((model.Key(type_=model.KeyElements.PROPERTY,
                                            value='ExampleProperty',
                                            id_type=model.KeyType.IDSHORT),),
                                 model.Property),
        second=model.AASReference((model.Key(type_=model.KeyElements.PROPERTY,
                                             value='ExampleProperty',
                                             id_type=model.KeyType.IDSHORT),),
                                  model.Property))

    submodel_element_operation = model.Operation(
        id_short='ExampleOperation')

    submodel_element_capability = model.Capability(
        id_short='ExampleCapability')

    submodel_element_basic_event = model.BasicEvent(
        id_short='ExampleBasicEvent',
        observed=model.AASReference((model.Key(type_=model.KeyElements.PROPERTY,
                                               value='ExampleProperty',
                                               id_type=model.KeyType.IDSHORT),),
                                    model.Property))

    submodel_element_submodel_element_collection_ordered = model.SubmodelElementCollectionOrdered(
        id_short='ExampleSubmodelCollectionOrdered',
        value=(submodel_element_property,
               submodel_element_multi_language_property,
               submodel_element_range))

    submodel_element_submodel_element_collection_unordered = model.SubmodelElementCollectionUnordered(
        id_short='ExampleSubmodelCollectionUnordered',
        value=(submodel_element_blob,
               submodel_element_file,
               submodel_element_reference_element))

    submodel_element_submodel_element_collection_unordered_2 = model.SubmodelElementCollectionUnordered(
        id_short='ExampleSubmodelCollectionUnordered2',
        value=())

    submodel = model.Submodel(
        identification=model.Identifier(id_='https://acplt.org/Test_Submodel_Mandatory',
                                        id_type=model.IdentifierType.IRI),
        submodel_element=(submodel_element_relationship_element,
                          submodel_element_annotated_relationship_element,
                          submodel_element_operation,
                          submodel_element_capability,
                          submodel_element_basic_event,
                          submodel_element_submodel_element_collection_ordered,
                          submodel_element_submodel_element_collection_unordered,
                          submodel_element_submodel_element_collection_unordered_2))
    return submodel


def create_example_empty_submodel() -> model.Submodel:
    """
    creates an example empty submodel where only the identification attribute is set

    :return: example submodel
    """
    return model.Submodel(
        identification=model.Identifier(id_='https://acplt.org/Test_Submodel2_Mandatory',
                                        id_type=model.IdentifierType.IRI))


def create_example_concept_description() -> model.ConceptDescription:
    """
    creates an example concept description where only the identification attribute is set

    :return: example concept description
    """
    concept_description = model.ConceptDescription(
        identification=model.Identifier(id_='https://acplt.org/Test_ConceptDescription_Mandatory',
                                        id_type=model.IdentifierType.IRI))
    return concept_description


def create_example_asset_administration_shell() -> \
        model.AssetAdministrationShell:
    """
    creates an example asset administration shell containing references to the example asset, the example submodels and
    including the example concept dictionary

    :return: example asset administration shell
    """
    asset_information = model.AssetInformation(
        asset_kind=model.AssetKind.INSTANCE,
        global_asset_id=model.Reference((model.Key(type_=model.KeyElements.GLOBAL_REFERENCE,
                                                   value='http://acplt.org/Test_Asset_Mandatory/',
                                                   id_type=model.KeyType.IRI),)))

    asset_administration_shell = model.AssetAdministrationShell(
        asset_information=asset_information,
        identification=model.Identifier(id_='https://acplt.org/Test_AssetAdministrationShell_Mandatory',
                                        id_type=model.IdentifierType.IRI),
<<<<<<< HEAD
        submodel_={model.AASReference((model.Key(type_=model.KeyElements.SUBMODEL,
                                                 value='https://acplt.org/Test_Submodel_Mandatory',
                                                 id_type=model.KeyType.IRI),),
                                      model.Submodel),
                   model.AASReference((model.Key(type_=model.KeyElements.SUBMODEL,
                                                 value='https://acplt.org/Test_Submodel2_Mandatory',
                                                 id_type=model.KeyType.IRI),),
                                      model.Submodel)},)
=======
        submodel={model.AASReference((model.Key(type_=model.KeyElements.SUBMODEL,
                                                local=False,
                                                value='https://acplt.org/Test_Submodel_Mandatory',
                                                id_type=model.KeyType.IRI),),
                                     model.Submodel),
                  model.AASReference((model.Key(type_=model.KeyElements.SUBMODEL,
                                                local=False,
                                                value='https://acplt.org/Test_Submodel2_Mandatory',
                                                id_type=model.KeyType.IRI),),
                                     model.Submodel)},
        concept_dictionary=[concept_dictionary])
>>>>>>> 766aa5c7
    return asset_administration_shell


def create_example_empty_asset_administration_shell() -> model.AssetAdministrationShell:
    """
    creates an example empty asset administration shell where only the reference to the asset and the identification
    attribute is set

    :return: example asset administration shell
    """
    asset_administration_shell = model.AssetAdministrationShell(
        asset_information=model.AssetInformation(),
        identification=model.Identifier(id_='https://acplt.org/Test_AssetAdministrationShell2_Mandatory',
                                        id_type=model.IdentifierType.IRI))
    return asset_administration_shell


##############################################################################
# check functions for checking if an given object is the same as the example #
##############################################################################
def check_example_concept_description(checker: AASDataChecker, concept_description: model.ConceptDescription) -> None:
    expected_concept_description = create_example_concept_description()
    checker.check_concept_description_equal(concept_description, expected_concept_description)


def check_example_asset_administration_shell(checker: AASDataChecker, shell: model.AssetAdministrationShell) -> None:
    expected_shell = create_example_asset_administration_shell()
    checker.check_asset_administration_shell_equal(shell, expected_shell)


def check_example_empty_asset_administration_shell(checker: AASDataChecker, shell: model.AssetAdministrationShell) \
        -> None:
    expected_shell = create_example_empty_asset_administration_shell()
    checker.check_asset_administration_shell_equal(shell, expected_shell)


def check_example_submodel(checker: AASDataChecker, submodel: model.Submodel) -> None:
    expected_submodel = create_example_submodel()
    checker.check_submodel_equal(submodel, expected_submodel)


def check_example_empty_submodel(checker: AASDataChecker, submodel: model.Submodel) -> None:
    expected_submodel = create_example_empty_submodel()
    checker.check_submodel_equal(submodel, expected_submodel)


def check_full_example(checker: AASDataChecker, obj_store: model.DictObjectStore) -> None:
    expected_data = create_full_example()
    checker.check_object_store(obj_store, expected_data)<|MERGE_RESOLUTION|>--- conflicted
+++ resolved
@@ -174,28 +174,14 @@
         asset_information=asset_information,
         identification=model.Identifier(id_='https://acplt.org/Test_AssetAdministrationShell_Mandatory',
                                         id_type=model.IdentifierType.IRI),
-<<<<<<< HEAD
-        submodel_={model.AASReference((model.Key(type_=model.KeyElements.SUBMODEL,
-                                                 value='https://acplt.org/Test_Submodel_Mandatory',
-                                                 id_type=model.KeyType.IRI),),
-                                      model.Submodel),
-                   model.AASReference((model.Key(type_=model.KeyElements.SUBMODEL,
-                                                 value='https://acplt.org/Test_Submodel2_Mandatory',
-                                                 id_type=model.KeyType.IRI),),
-                                      model.Submodel)},)
-=======
         submodel={model.AASReference((model.Key(type_=model.KeyElements.SUBMODEL,
-                                                local=False,
                                                 value='https://acplt.org/Test_Submodel_Mandatory',
                                                 id_type=model.KeyType.IRI),),
                                      model.Submodel),
                   model.AASReference((model.Key(type_=model.KeyElements.SUBMODEL,
-                                                local=False,
                                                 value='https://acplt.org/Test_Submodel2_Mandatory',
                                                 id_type=model.KeyType.IRI),),
-                                     model.Submodel)},
-        concept_dictionary=[concept_dictionary])
->>>>>>> 766aa5c7
+                                     model.Submodel)},)
     return asset_administration_shell
 
 
