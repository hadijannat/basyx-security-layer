--- conflicted
+++ resolved
@@ -59,24 +59,6 @@
                  semantic_id: Optional[base.Reference] = None,
                  extension: Optional[Set[base.Extension]] = None):
         """
-<<<<<<< HEAD
-=======
-        Initializer of View
-
-        :param id_short: Identifying string of the element within its name space. (from base.Referable)
-        :param contained_element: Unordered list of references to elements of class Referable
-        :param display_name: Can be provided in several languages. (from base.Referable)
-        :param category: The category is a value that gives further meta information w.r.t. to the class of the element.
-                         It affects the expected existence of attributes and the applicability of constraints.
-                         (from base.Referable)
-        :param description: Description or comments on the element. (from base.Referable)
-        :param parent: Reference to the next referable parent element of the element. (from base.Referable)
-        :param semantic_id: Identifier of the semantic definition of the element. It is called semantic id of the
-                            element. The semantic id may either reference an external global id or it may reference a
-                            referable model element of kind=Type that defines the semantics of the element.
-                            (from base.HasSemantics)
-        :param extension: An extension of the element. (from base.HasExtension)
->>>>>>> c8bae157
         TODO: Add instruction what to do after construction
         """
 
@@ -117,7 +99,6 @@
     """
 
     def __init__(self,
-
                  identification: base.Identifier,
                  id_short: str = "NotSet",
                  display_name: Optional[base.LangStringSet] = None,
@@ -126,24 +107,7 @@
                  parent: Optional[base.Namespace] = None,
                  administration: Optional[base.AdministrativeInformation] = None,
                  extension: Optional[Set[base.Extension]] = None):
-<<<<<<< HEAD
-=======
-        """
-        Initializer of Asset
-
-        :param kind: Denotes whether the Asset is of kind "Type" or "Instance".
-        :param identification: The globally unique identification of the element. (from base.Identifiable)
-        :param id_short: Identifying string of the element within its name space. (from base.Referable)
-        :param display_name: Can be provided in several languages. (from base.Referable)
-        :param category: The category is a value that gives further meta information w.r.t. to the class of the element.
-                         It affects the expected existence of attributes and the applicability of constraints.
-                         (from base.Referable)
-        :param description: Description or comments on the element. (from base.Referable)
-        :param parent: Reference to the next referable parent element of the element. (from base.Referable)
-        :param administration: Administrative information of an identifiable element. (from base.Identifiable)
-        :param extension: An extension of the element. (from base.HasExtension)
-        """
->>>>>>> c8bae157
+
         super().__init__()
         self.identification: base.Identifier = identification
         self.id_short = id_short
@@ -255,30 +219,6 @@
                  view: Iterable[View] = (),
                  derived_from: Optional[base.AASReference["AssetAdministrationShell"]] = None,
                  extension: Optional[Set[base.Extension]] = None):
-<<<<<<< HEAD
-=======
-        """
-        Initializer of AssetAdministrationShell
-        :param asset_information: Meta information about the asset the AAS is representing.
-        :param identification: The globally unique identification of the element. (from base.Identifiable)
-        :param id_short: Identifying string of the element within its name space. (from base.Referable)
-        :param display_name: Can be provided in several languages. (from base.Referable)
-        :param category: The category is a value that gives further meta information w.r.t. to the class of the element.
-                         It affects the expected existence of attributes and the applicability of constraints.
-                         (from base.Referable)
-        :param description: Description or comments on the element. (from base.Referable)
-        :param parent: Reference to the next referable parent element of the element. (from base.Referable)
-        :param administration: Administrative information of an identifiable element. (from base.Identifiable)
-        :param security: Definition of the security relevant aspects of the AAS.
-        :param submodel: Unordered list of submodels to describe typically the asset of an AAS.
-        :param concept_dictionary: Unordered list of concept dictionaries. The concept dictionaries typically contain
-                                   only descriptions for elements that are also used within the AAS
-        :param view: Unordered list of stakeholder specific views that can group the elements of the AAS.
-        :param derived_from: The reference to the AAS the AAS was derived from
-        :param extension: An extension of the element. (from base.HasExtension)
-        """
-
->>>>>>> c8bae157
         super().__init__()
         self.identification: base.Identifier = identification
         self.asset_information: AssetInformation = asset_information
