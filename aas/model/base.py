# Copyright 2020 PyI40AAS Contributors
#
# Licensed under the Apache License, Version 2.0 (the "License"); you may not use this file except in compliance with
# the License. You may obtain a copy of the License at
#
#     http://www.apache.org/licenses/LICENSE-2.0
#
# Unless required by applicable law or agreed to in writing, software distributed under the License is distributed on an
# "AS IS" BASIS, WITHOUT WARRANTIES OR CONDITIONS OF ANY KIND, either express or implied. See the License for the
# specific language governing permissions and limitations under the License.
"""
This module implements the basic structures of the AAS meta-model, including the abstract classes and enums needed for
the higher level classes to inherit from.
"""

import abc
import inspect
import itertools
from enum import Enum, unique
from typing import List, Optional, Set, TypeVar, MutableSet, Generic, Iterable, Dict, Iterator, Union, overload, \
    MutableSequence, Type, Any, TYPE_CHECKING, Tuple
import re

from . import datatypes
from ..backend import backends

if TYPE_CHECKING:
    from . import provider

DataTypeDef = Type[datatypes.AnyXSDType]
ValueDataType = datatypes.AnyXSDType  # any xsd atomic type (from .datatypes)
BlobType = bytes
MimeType = str  # any mimetype as in RFC2046
PathType = str
QualifierType = str
# A dict of language-Identifier (according to ISO 639-1 and ISO 3166-1) and string in this language.
# The meaning of the string in each language is the same.
# << Data Type >> Example ["en-US", "germany"]
LangStringSet = Dict[str, str]


@unique
class IdentifierType(Enum):
    """
    Enumeration of different types of :class:`Identifiers <.Identifier>` for global identification

    :cvar IRDI: IRDI (International Registration Data Identifier) according to ISO29002-5 as an Identifier scheme for
                properties and classifications.
    :cvar IRI: IRI according to Rfc 3987. Every URI is an IRI
    :cvar CUSTOM: Custom identifiers like GUIDs (globally unique Identifiers)
    """

    IRDI = 0
    IRI = 1
    CUSTOM = 2


@unique
class KeyElements(Enum):
    """
    Enumeration for denoting which kind of entity is referenced. They can be categorized in ReferableElements,
    IdentifiableElements and other KeyElements

    **IdentifiableElements starting from 0**

    :cvar ASSET: :class:`~aas.model.aas.Asset`
    :cvar ASSET_ADMINISTRATION_SHELL: :class:`~aas.model.aas.AssetAdministrationShell`
    :cvar CONCEPT_DESCRIPTION: :class:`~aas.model.concept.ConceptDescription`
    :cvar SUBMODEL: :class:`~aas.model.submodel.Submodel`

    **ReferableElements starting from 1000**

    *Note:* DataElement is abstract, i. e. if a key uses :attr:`~.KeyElements.DATA_ELEMENT` the reference may be
    :class:`~aas.model.submodel.Property`, :class:`~aas.model.submodel.File` etc.

    *Note:* SubmodelElement is abstract, i.e. if a key uses :attr:`~.KeyElements.SUBMODEL_ELEMENT`
    the reference may be a :class:`~aas.model.submodel.Property`, a
    :class:`~aas.model.submodel.SubmodelElementCollection`, an :class:`~aas.model.submodel.Operation` etc.
    :cvar ACCESS_PERMISSION_RULE: access permission rule
    :cvar ANNOTATED_RELATIONSHIP_ELEMENT: :class:`~aas.model.submodel.AnnotatedRelationshipElement`
    :cvar BASIC_EVENT: :class:`~aas.model.submodel.BasicEvent`
    :cvar BLOB: :class:`~aas.model.submodel.Blob`
    :cvar CAPABILITY: :class:`~aas.model.submodel.Capability`
    :cvar CONCEPT_DICTIONARY: :class:`~aas.model.concept.ConceptDictionary`
    :cvar DATA_ELEMENT: :class:`~aas.model.submodel.DataElement`
    :cvar ENTITY: :class:`~aas.model.submodel.Entity`
    :cvar EVENT: :class:`~aas.model.submodel.Event`, Note: Event is abstract
    :cvar FILE: :class:`~aas.model.submodel.File`
    :cvar MULTI_LANGUAGE_PROPERTY: :class:`~aas.model.submodel.MultiLanguageProperty` property with a value that can be
                                   provided in multiple languages
    :cvar OPERATION: :class:`~aas.model.submodel.Operation`
    :cvar PROPERTY: :class:`~aas.model.submodel.Property`
    :cvar RANGE: :class:`~aas.model.submodel.Range` with min and max
    :cvar REFERENCE_ELEMENT: :class:`~aas.model.submodel.ReferenceElement`
    :cvar RELATIONSHIP_ELEMENT: :class:`~aas.model.submodel.RelationshipElement`
    :cvar SUBMODEL_ELEMENT: :class:`~aas.model.submodel.SubmodelElement`
    :cvar SUBMODEL_ELEMENT_COLLECTION: :class:`~aas.model.submodel.SubmodelElementCollection`
    :cvar VIEW: :class:`~aas.model.aas.View`

    **KeyElements starting from 2000**

    :cvar GLOBAL_REFERENCE: reference to an element not belonging to an asset administration shell
    :cvar FRAGMENT_REFERENCE: unique reference to an element within a file. The file itself is assumed to be part of an
                              asset administration shell.
    """

    # IdentifiableElements starting from 0
    ASSET = 0
    ASSET_ADMINISTRATION_SHELL = 1
    CONCEPT_DESCRIPTION = 2
    SUBMODEL = 3

    # ReferableElements starting from 1000
    ACCESS_PERMISSION_RULE = 1000
    ANNOTATED_RELATIONSHIP_ELEMENT = 1001
    BASIC_EVENT = 1002
    BLOB = 1003
    CAPABILITY = 1004
    CONCEPT_DICTIONARY = 1005
    DATA_ELEMENT = 1006
    ENTITY = 1007
    EVENT = 1008
    FILE = 1009
    MULTI_LANGUAGE_PROPERTY = 1010
    OPERATION = 1011
    PROPERTY = 1012
    RANGE = 1013
    REFERENCE_ELEMENT = 1014
    RELATIONSHIP_ELEMENT = 1015
    SUBMODEL_ELEMENT = 1016
    SUBMODEL_ELEMENT_COLLECTION = 1017
    VIEW = 1018

    # KeyElements starting from 2000
    GLOBAL_REFERENCE = 2000
    FRAGMENT_REFERENCE = 2001


@unique
class KeyType(Enum):
    """
    Enumeration for denoting the type of the key value.

    :cvar IRDI: IRDI (International Registration Data Identifier) according to ISO29002-5 as an Identifier scheme for
                properties and classifications.
    :cvar IRI: IRI according to Rfc 3987. Every URI is an IRI
    :cvar CUSTOM: Custom identifiers like GUIDs (globally unique Identifiers)
    :cvar IDSHORT: id_short of a referable element
    :cvar FRAGMENT_ID: identifier of a fragment within a file
    """

    IRDI = 0
    IRI = 1
    CUSTOM = 2
    IDSHORT = 3
    FRAGMENT_ID = 4

    @property
    def is_local_key_type(self) -> bool:
        return self in (KeyType.IDSHORT, KeyType.FRAGMENT_ID)


@unique
class EntityType(Enum):
    """
    Enumeration for denoting whether an entity is a self-managed or a co-managed entity

    :cvar CO_MANAGED_ENTITY: For co-managed entities there is no separate
                             :class:`AAS <aas.model.aas.AssetAdministrationShell>`. Co-managed entities need to be part
                             of a self-managed entity
    :cvar SELF_MANAGED_ENTITY: Self-managed entities have their own
                               :class:`AAS <aas.model.aas.AssetAdministrationShell>`, but can be part of the bill of
                               material of a composite self-managed entity. The :class:`~aas.model.aas.Asset` of an
                               I4.0-component is a self-managed entity per definition.
    """

    CO_MANAGED_ENTITY = 0
    SELF_MANAGED_ENTITY = 1


@unique
class ModelingKind(Enum):
    """
    Enumeration for denoting whether an element is a type or an instance.
    *Note:* An :attr:`~.ModelingKind.INSTANCE` becomes an individual entity of a template, for example a device model,
    by defining specific property values.

    *Note:* In an object oriented view, an instance denotes an object of a template (class).

    :cvar TEMPLATE: Software element which specifies the common attributes shared by all instances of the template
    :cvar INSTANCE: concrete, clearly identifiable component of a certain template
    """

    TEMPLATE = 0
    INSTANCE = 1


@unique
class AssetKind(Enum):
    """
    Enumeration for denoting whether an element is a type or an instance.
    *Note:* :attr:`~.AssetKind.INSTANCE` becomes an individual entity of a type, for example a device, by defining
    specific property values.

    *Note:* In an object oriented view, an instance denotes an object of a class (of a type)

    :cvar TYPE: hardware or software element which specifies the common attributes shared by all instances of the type
    :cvar INSTANCE: concrete, clearly identifiable component of a certain type
    """

    TYPE = 0
    INSTANCE = 1


LOCAL_KEY_TYPES: Set[KeyType] = {
    KeyType.IDSHORT,
    KeyType.FRAGMENT_ID
}


class Key:
    """
    A key is a reference to an element by its id.

    :ivar type_: Denote which kind of entity is referenced. In case type = :attr:`~.KeyElements.GLOBAL_REFERENCE` then
                the element is a global unique id. In all other cases the key references a model element of the same or
                of another AAS. The name of the model element is explicitly listed.
    :ivar local: Denotes if the key references a model element of the same AAS (=true) or not (=false). In case of
                 local = false the key may reference a model element of another AAS or an entity outside any AAS that
                 has a global unique id.
    :ivar value: The key value, for example an IRDI if the idType = :attr:`~.KeyType.IRDI`
    :ivar id_type: Type of the key value. In case of idType = idShort local shall be true. In case type =
                   :attr:`~.KeyElements.GLOBAL_REFERENCE` idType shall not be IdShort.
    """

    def __init__(self,
                 type_: KeyElements,
                 value: str,
                 id_type: KeyType):
        """
        Initializer of Key

        :param type_: Denote which kind of entity is referenced. In case type = GlobalReference then the element is a
                      global unique id. In all other cases the key references a model element of the same or of another
                      AAS. The name of the model element is explicitly listed.

        :param value: The key value, for example an IRDI if the idType=IRDI
        :param id_type: Type of the key value. In case of idType = idShort local shall be true. In case
                        type=GlobalReference idType shall not be IdShort.

        TODO: Add instruction what to do after construction
        """
        self.type: KeyElements
        if value == "":
            raise ValueError("value is not allowed to be an empty string")
        self.value: str
        self.id_type: KeyType
        super().__setattr__('type', type_)
        super().__setattr__('value', value)
        super().__setattr__('id_type', id_type)
        if self.type is KeyElements.GLOBAL_REFERENCE and self.id_type in LOCAL_KEY_TYPES:
            raise AASConstraintViolation(
                80,
                "A Key with Key.type==GLOBAL_REFERENCE must not have an id_type of LocalKeyType: (IDSHORT, FRAGMENT_ID)"
                " (Constraint AASd-080)"
            )
        if self.type is KeyElements.ASSET_ADMINISTRATION_SHELL and self.id_type in LOCAL_KEY_TYPES:
            raise AASConstraintViolation(
                81,
                "A Key with Key.type==ASSET_ADMINISTRATION_SHELL must not have an id_type of LocalKeyType: "
                "(IDSHORT, FRAGMENT_ID) (Constraint AASd-081)"
            )

    def __setattr__(self, key, value):
        """Prevent modification of attributes."""
        raise AttributeError('Reference is immutable')

    def __repr__(self) -> str:
        return "Key(id_type={}, value={})".format(self.id_type.name, self.value)

    def __str__(self) -> str:
        return "{}={}".format(self.id_type.name, self.value)

    def __eq__(self, other: object) -> bool:
        if not isinstance(other, Key):
            return NotImplemented
        return (self.id_type is other.id_type
                and self.value == other.value

                and self.type == other.type)

    def __hash__(self):
        return hash((self.id_type, self.value, self.type))

    def get_identifier(self) -> Optional["Identifier"]:
        """
        Get an :class:`~.Identifier` object corresponding to this key, if it is a global key.

        :return: None if this is no global key, otherwise a corresponding :class:`~.Identifier` object
        """
        if self.id_type.is_local_key_type:
            return None
        return Identifier(self.value, IdentifierType(self.id_type.value))

    @staticmethod
    def from_referable(referable: "Referable") -> "Key":
        """
        Construct a key for a given :class:`~.Referable` (or :class:`~.Identifiable`) object
        """
        # Get the `type` by finding the first class from the base classes list (via inspect.getmro), that is contained
        # in KEY_ELEMENTS_CLASSES
        from . import KEY_ELEMENTS_CLASSES
        try:
            key_type = next(iter(KEY_ELEMENTS_CLASSES[t]
                                 for t in inspect.getmro(type(referable))
                                 if t in KEY_ELEMENTS_CLASSES))
        except StopIteration:
            key_type = KeyElements.PROPERTY
        if isinstance(referable, Identifiable):
            return Key(key_type, referable.identification.id,
                       KeyType(referable.identification.id_type.value))
        else:
            return Key(key_type, referable.id_short, KeyType.IDSHORT)


<<<<<<< HEAD
class Reference:
    """
    Reference to either a model element of the same or another AAS or to an external entity.

    A reference is an ordered list of :class:`keys <.Key>`, each key referencing an element. The complete list of keys
    may, for example, be concatenated to a path that then gives unique access to an element or entity


    :ivar: key: Ordered list of unique reference in its name space, each key referencing an element. The complete
                list of keys may for example be concatenated to a path that then gives unique access to an element
                or entity.
    :ivar: type: The type of the referenced object (additional attribute, not from the AAS Metamodel)
    """

    def __init__(self,
                 key: Tuple[Key, ...]):
        """
        Initializer of Reference

        :param key: Ordered list of unique reference in its name space, each key referencing an element. The complete
                    list of keys may for example be concatenated to a path that then gives unique access to an element
                    or entity.

        TODO: Add instruction what to do after construction
        """
        self.key: Tuple[Key, ...]
        super().__setattr__('key', key)

    def __setattr__(self, key, value):
        """Prevent modification of attributes."""
        raise AttributeError('Reference is immutable')

    def __repr__(self) -> str:
        return "Reference(key={})".format(self.key)

    def __hash__(self):
        return hash(self.key)

    def __eq__(self, other: object) -> bool:
        if not isinstance(other, Reference):
            return NotImplemented
        if len(self.key) != len(other.key):
            return False
        return all(k1 == k2 for k1, k2 in zip(self.key, other.key))


=======
>>>>>>> 851701a7
class AdministrativeInformation:
    """
    Administrative meta-information for an element like version information.

    :ivar version: Version of the element.
    :ivar revision: Revision of the element.
    *Constraint AASd-005:* A revision requires a version. This means, if there is no version there is no revision
    either.
    """

    def __init__(self,
                 version: Optional[str] = None,
                 revision: Optional[str] = None):
        """
        Initializer of AdministrativeInformation

        :param version: Version of the element.
        :param revision: Revision of the element.

        Constraint AASd-005: A revision requires a version. This means, if there is no version there is no revision
                             neither.
        :raises ValueError: If version is None and revision is not None

        TODO: Add instruction what to do after construction
        """
        self._version: Optional[str]
        self.version = version
        self._revision: Optional[str]
        self.revision = revision

    def _get_version(self):
        return self._version

    def _set_version(self, version: str):
        if version == "":
            raise ValueError("version is not allowed to be an empty string")
        self._version = version

    version = property(_get_version, _set_version)

    def _get_revision(self):
        return self._revision

    def _set_revision(self, revision: str):
        if revision == "":
            raise ValueError("revision is not allowed to be an empty string")
        if self.version is None and revision:
            raise ValueError("A revision requires a version. This means, if there is no version there is no revision "
                             "neither. Please set version first.")
        self._revision = revision

    revision = property(_get_revision, _set_revision)

    def __eq__(self, other) -> bool:
        return self.version == other.version and self._revision == other._revision

    def __repr__(self) -> str:
        return "AdministrativeInformation(version={}, revision={})".format(self.version, self.revision)


class Identifier:
    """
    Used to uniquely identify an entity by using an identifier.

    :ivar id: Identifier of the element. Its type is defined in id_type.
    :ivar id_type: Type of the Identifier, e.g. URI, IRDI etc. The supported Identifier types are defined in
                   the :class:`~.IdentifierType` enumeration.
    """

    def __init__(self,
                 id_: str,
                 id_type: IdentifierType):
        """
        Initializer of Identifier

        :param id_: Identifier of the element. Its type is defined in id_type.
        :param id_type: Type of the Identifier, e.g. URI, IRDI etc. The supported Identifier types are defined in the
                        enumeration "IdentifierType".

        TODO: Add instruction what to do after construction
        """
        self.id: str
        self.id_type: IdentifierType
        if id_ == "":
            raise ValueError("id is not allowed to be an empty string")
        super().__setattr__('id', id_)
        super().__setattr__('id_type', id_type)

    def __setattr__(self, key, value):
        """Prevent modification of attributes."""
        raise AttributeError('Identifier are immutable')

    def __hash__(self):
        return hash((self.id_type, self.id))

    def __eq__(self, other: object) -> bool:
        if not isinstance(other, Identifier):
            return NotImplemented
        return self.id_type == other.id_type and self.id == other.id

    def __repr__(self) -> str:
        return "Identifier({}={})".format(self.id_type.name, self.id)


class HasExtension(metaclass=abc.ABCMeta):
    """
    Element that can be extended by proprietary extensions.
    Note: Extensions are proprietary, i.e. they do not support global interoperability.

    << abstract >>

    :ivar extension: An extension of the element.
                     Constraint AASd-077: The name of an extension within HasExtensions needs to be unique.
                     TODO: This constraint is not yet implemented, a new Class for CustomSets should be implemented
    """
    @abc.abstractmethod
    def __init__(self):
        super().__init__()
        self.extension: Set[Extension] = set()


class Referable(HasExtension, metaclass=abc.ABCMeta):
    """
    An element that is referable by its id_short. This id is not globally unique. This id is unique within
    the name space of the element.

    <<abstract>>
    *Constraint AASd-001:* In case of a referable element not being an identifiable element the
    idShort is mandatory and used for referring to the element in its name space.
    *Constraint AASd-002:* idShort shall only feature letters, digits, underscore ("_"); starting
    mandatory with a letter.
    *Constraint AASd-003:* idShort shall be matched case insensitive.
    *Constraint AASd-004:* Add parent in case of non identifiable elements.

    :ivar _id_short: Identifying string of the element within its name space
    :ivar category: The category is a value that gives further meta information w.r.t. to the class of the element.
                    It affects the expected existence of attributes and the applicability of constraints.
    :ivar description: Description or comments on the element.
    :ivar parent: Reference to the next referable parent element of the element.

    :ivar source: Source of the object, an URI, that defines where this object's data originates from.
                  This is used to specify where the Referable should be updated from and committed to.
                  Default is an empty string, making it use the source of its ancestor, if possible.
    """

    @abc.abstractmethod
    def __init__(self):
        super().__init__()
        self._id_short: str = "NotSet"
        self.display_name: Optional[LangStringSet] = set()
        self._category: Optional[str] = None
        self.description: Optional[LangStringSet] = set()
        # We use a Python reference to the parent Namespace instead of a Reference Object, as specified. This allows
        # simpler and faster navigation/checks and it has no effect in the serialized data formats anyway.
        self.parent: Optional[Namespace] = None
        self.source: str = ""

    def __repr__(self) -> str:
        reversed_path = []
        item = self  # type: Any
        while item is not None:
            if isinstance(item, Identifiable):
                reversed_path.append(str(item.identification))
                break
            elif isinstance(item, Referable):
                reversed_path.append(item.id_short)
                item = item.parent
            else:
                raise AttributeError('Referable must have an identifiable as root object and only parents that are '
                                     'referable')

        return "{}[{}]".format(self.__class__.__name__, " / ".join(reversed(reversed_path)))

    def _get_id_short(self):
        return self._id_short

    def _set_category(self, category: Optional[str]):
        """
        Check the input string

        Constraint AASd-100: An attribute with data type "string" is not allowed to be empty

        :param category: The category is a value that gives further meta information w.r.t. to the class of the element.
                         It affects the expected existence of attributes and the applicability of constraints.
        :raises ValueError: if the constraint is not fulfilled
        """
        if category == "":
            raise AASConstraintViolation(100, "category is not allowed to be an empty string (Constraint AASd-100)")
        self._category = category

    def _get_category(self) -> Optional[str]:
        return self._category

    category = property(_get_category, _set_category)

    def _set_id_short(self, id_short: str):
        """
        Check the input string

        Constraint AASd-002: idShort of Referables shall only feature letters, digits, underscore ("_"); starting
        mandatory with a letter. I.e. [a-zA-Z][a-zA-Z0-9_]+
        Constraint AASd-003: idShort shall be matched case-insensitive
        Constraint AASd-022: idShort of non-identifiable referables shall be unique in its namespace

        :param id_short: Identifying string of the element within its name space
        :raises ValueError: if the constraint is not fulfilled
        :raises KeyError: if the new idShort causes a name collision in the parent Namespace
        """

        if id_short == "":
            raise AASConstraintViolation(100, "id_short is not allowed to be an empty string (Constraint AASd-100)")
        test_id_short: str = str(id_short)
        if not re.match("^[a-zA-Z0-9_]*$", test_id_short):
            raise AASConstraintViolation(
                2,
                "The id_short must contain only letters, digits and underscore (Constraint AASd-002)"
            )
        if not re.match("^([a-zA-Z].*|)$", test_id_short):
            raise AASConstraintViolation(
                2,
                "The id_short must start with a letter (Constraint AASd-002)"
            )

        if self.parent is not None and id_short != self.id_short:
            for set_ in self.parent.namespace_element_sets:
                if id_short in set_:
                    raise KeyError("Referable with id_short '{}' is already present in the parent Namespace"
                                   .format(id_short))

        self._id_short = id_short

    def update(self,
               max_age: float = 0,
               recursive: bool = True,
               _indirect_source: bool = True) -> None:
        """
        Update the local Referable object from any underlying external data source, using an appropriate backend

        If there is no source given, it will find its next ancestor with a source and update from this source.
        If there is no source in any ancestor, this function will do nothing

        :param max_age: Maximum age of the local data in seconds. This method may return early, if the previous update
                        of the object has been performed less than `max_age` seconds ago.
        :param recursive: Also call update on all children of this object. Default is True
        :param _indirect_source: Internal parameter to avoid duplicate updating.
        :raises backends.BackendError: If no appropriate backend or the data source is not available
        """
        # TODO consider max_age
        if not _indirect_source:
            # Update was already called on an ancestor of this Referable. Only update it, if it has its own source
            if self.source != "":
                backends.get_backend(self.source).update_object(updated_object=self,
                                                                store_object=self,
                                                                relative_path=[])

        else:
            # Try to find a valid source for this Referable
            if self.source != "":
                backends.get_backend(self.source).update_object(updated_object=self,
                                                                store_object=self,
                                                                relative_path=[])
            else:
                store_object, relative_path = self.find_source()
                if store_object and relative_path is not None:
                    backends.get_backend(store_object.source).update_object(updated_object=self,
                                                                            store_object=store_object,
                                                                            relative_path=list(relative_path))

        if recursive:
            # update all the children who have their own source
            if isinstance(self, Namespace):
                for namespace_set in self.namespace_element_sets:
                    for referable in namespace_set:
                        referable.update(max_age, recursive=True, _indirect_source=False)

    def find_source(self) -> Tuple[Optional["Referable"], Optional[List[str]]]:  # type: ignore
        """
        Finds the closest source in this objects ancestors. If there is no source, returns None

        :return: Tuple with the closest ancestor with a defined source and the relative path of id_shorts to that
                 ancestor
        """
        referable: Referable = self
        relative_path: List[str] = [self.id_short]
        while referable is not None:
            if referable.source != "":
                relative_path.reverse()
                return referable, relative_path
            if referable.parent:
                assert(isinstance(referable.parent, Referable))
                referable = referable.parent
                relative_path.append(referable.id_short)
                continue
            break
        return None, None

    def update_from(self, other: "Referable", update_source: bool = False):
        """
        Internal function to updates the object's attributes from another object of a similar type.

        This function should not be used directly. It is typically used by backend implementations (database adapters,
        protocol clients, etc.) to update the object's data, after `update()` has been called.

        :param other: The object to update from
        :param update_source: Update the source attribute with the other's source attribute. This is not propagated
                              recursively
        """
        for name, var in vars(other).items():
            # do not update the parent or source (depending on update_source parameter)
            if name == "parent" or name == "source" and not update_source:
                continue
            if isinstance(var, NamespaceSet):
                # update the elements of the NameSpaceSet
                vars(self)[name].update_nss_from(var)
            vars(self)[name] = var  # that variable is not a NameSpaceSet, so it isn't Referable

    def commit(self) -> None:
        """
        Transfer local changes on this object to all underlying external data sources.

        This function commits the current state of this object to its own and each external data source of its
        ancestors. If there is no source, this function will do nothing.
        """
        current_ancestor = self.parent
        relative_path: List[str] = [self.id_short]
        # Commit to all ancestors with sources
        while current_ancestor:
            assert(isinstance(current_ancestor, Referable))
            if current_ancestor.source != "":
                backends.get_backend(current_ancestor.source).commit_object(committed_object=self,
                                                                            store_object=current_ancestor,
                                                                            relative_path=list(relative_path))
            relative_path.insert(0, current_ancestor.id_short)
            current_ancestor = current_ancestor.parent
        # Commit to own source and check if there are children with sources to commit to
        self._direct_source_commit()

    def _direct_source_commit(self):
        """
        Commits children of an ancestor recursively, if they have a specific source given
        """
        if self.source != "":
            backends.get_backend(self.source).commit_object(committed_object=self,
                                                            store_object=self,
                                                            relative_path=[])

        if isinstance(self, Namespace):
            for namespace_set in self.namespace_element_sets:
                for referable in namespace_set:
                    referable._direct_source_commit()

    id_short = property(_get_id_short, _set_id_short)


_RT = TypeVar('_RT', bound=Referable)


class UnexpectedTypeError(TypeError):
    """
    Exception to be raised by :meth:`aas.model.base.Reference.resolve` if the retrieved object has not the expected
    type.

    :ivar value: The object of unexpected type
    """
    def __init__(self, value: Referable, *args):
        super().__init__(*args)
        self.value = value


class Reference:
    """
    Reference to either a model element of the same or another AAs or to an external entity.

    A reference is an ordered list of keys, each key referencing an element. The complete list of keys may for
    example be concatenated to a path that then gives unique access to an element or entity

    :ivar: key: Ordered list of unique reference in its name space, each key referencing an element. The complete
                list of keys may for example be concatenated to a path that then gives unique access to an element
                or entity.
    :ivar: type: The type of the referenced object (additional attribute, not from the AAS Metamodel)
    """

    def __init__(self,
                 key: Tuple[Key, ...]):
        """
        Initializer of Reference

        :param key: Ordered list of unique reference in its name space, each key referencing an element. The complete
                    list of keys may for example be concatenated to a path that then gives unique access to an element
                    or entity.

        TODO: Add instruction what to do after construction
        """
        self.key: Tuple[Key, ...]
        super().__setattr__('key', key)

    def __setattr__(self, key, value):
        """Prevent modification of attributes."""
        raise AttributeError('Reference is immutable')

    def __repr__(self) -> str:
        return "Reference(key={})".format(self.key)

    def __hash__(self):
        return hash(self.key)

    def __eq__(self, other: object) -> bool:
        if not isinstance(other, Reference):
            return NotImplemented
        if len(self.key) != len(other.key):
            return False
        return all(k1 == k2 for k1, k2 in zip(self.key, other.key))


class AASReference(Reference, Generic[_RT]):
    """
    Typed Reference to any referable :class:`Asset Administration Shell <aas.model.aas.AssetAdministrationShell>` object

    This is a special construct of the implementation to allow typed references and dereferencing.
    """
    def __init__(self,
                 key: Tuple[Key, ...],
                 target_type: Type[_RT]):
        """
        Initializer of AASReference

        :param key: Ordered list of unique reference in its name space, each key referencing an element. The complete
                    list of keys may for example be concatenated to a path that then gives unique access to an element
                    or entity.
        :param: type_: The type of the referenced object (additional parameter, not from the AAS Metamodel)

        TODO: Add instruction what to do after construction
        """
        # TODO check keys for validity. GlobalReference and Fragment-Type keys are not allowed here
        super().__init__(key)
        self.type: Type[_RT]
        object.__setattr__(self, 'type', target_type)

    def resolve(self, provider_: "provider.AbstractObjectProvider") -> _RT:
        """
        Follow the reference and retrieve the :class:`~aas.model.base.Referable` object it points to

        :return: The referenced object (or a proxy object for it)
        :raises IndexError: If the list of keys is empty
        :raises TypeError: If one of the intermediate objects on the path is not a :class:`~aas.model.base.Namespace`
        :raises UnexpectedTypeError: If the retrieved object is not of the expected type (or one of its subclasses). The
                                     object is stored in the `value` attribute of the exception
        :raises KeyError: If the reference could not be resolved
        """
        if len(self.key) == 0:
            raise IndexError("List of keys is empty")
        # Find key index last (global) identifier-key in key list (from https://stackoverflow.com/a/6890255/10315508)
        try:
            last_identifier_index = next(i
                                         for i in reversed(range(len(self.key)))
                                         if self.key[i].get_identifier())
        except StopIteration:
            # If no identifier-key is contained in the list, we could try to resolve the path locally.
            # TODO implement local resolution
            raise NotImplementedError("We currently don't support local-only references without global identifier keys")

        resolved_keys: List[str] = []  # for more helpful error messages

        # First, resolve the identifier-key via the provider
        identifier: Identifier = self.key[last_identifier_index].get_identifier()  # type: ignore
        try:
            item: Referable = provider_.get_identifiable(identifier)
        except KeyError as e:
            raise KeyError("Could not resolve global reference key {}".format(identifier)) from e
        resolved_keys.append(str(identifier))

        # Now, follow path, given by remaining keys, recursively
        for key in self.key[last_identifier_index+1:]:
            if not isinstance(item, Namespace):
                raise TypeError("Object retrieved at {} is not a Namespace".format(" / ".join(resolved_keys)))
            try:
                item = item.get_referable(key.value)
            except KeyError as e:
                raise KeyError("Could not resolve id_short {} at {}".format(key.value, " / ".join(resolved_keys)))\
                    from e

        # Check type
        if not isinstance(item, self.type):
            raise UnexpectedTypeError(item, "Retrieved object {} is not an instance of referenced type {}"
                                            .format(item, self.type.__name__))
        return item

    def get_identifier(self) -> Identifier:
        """
        Retrieve the :class:`~aas.model.base.Identifier` of the :class:`~aas.model.base.Identifiable` object, which is
        referenced or in which the referenced :class:`~aas.model.base.Referable` is contained.

        :raises ValueError: If this Reference does not include a Key with global :class:`~aas.model.base.KeyType`
                            (IRDI, IRI, CUSTOM)
        """
        try:
            last_identifier = next(key.get_identifier()
                                   for key in reversed(self.key)
                                   if key.get_identifier())
            return last_identifier  # type: ignore  # MyPy doesn't get the generator expression above
        except StopIteration:
            raise ValueError("Reference cannot be represented as an Identifier, since it does not contain a Key with "
                             "global KeyType (IRDI, IRI, CUSTOM)")

    def __repr__(self) -> str:
        return "AASReference(type={}, key={})".format(self.type.__name__, self.key)

    @staticmethod
    def from_referable(referable: Referable) -> "AASReference":
        """
        Construct a reference to a given :class:`~aas.model.base.Referable` object

        This requires that the :class:`~aas.model.base.Referable` object is :class:`~aas.model.base.Identifiable` itself
        or is a child-, grand-child-, etc. object of an Identifiable object. Additionally, the object must be an
        instance of a known :class:`~aas.model.base.Referable` type.

        :raises ValueError: If no :class:`~aas.model.base.Identifiable` object is found while traversing the object's
                ancestors
        """
        # Get the first class from the base classes list (via inspect.getmro), that is contained in KEY_ELEMENTS_CLASSES
        from . import KEY_ELEMENTS_CLASSES
        try:
            ref_type = next(iter(t for t in inspect.getmro(type(referable)) if t in KEY_ELEMENTS_CLASSES))
        except StopIteration:
            ref_type = Referable

        ref: Referable = referable
        keys: List[Key] = []
        while True:
            keys.append(Key.from_referable(ref))
            if isinstance(ref, Identifiable):
                keys.reverse()
                return AASReference(tuple(keys), ref_type)
            if ref.parent is None or not isinstance(ref.parent, Referable):
                raise ValueError("The given Referable object is not embedded within an Identifiable object")
            ref = ref.parent


class Identifiable(Referable, metaclass=abc.ABCMeta):
    """
    An element that has a globally unique identifier.

    <<abstract>>

    :ivar administration: :class:`~.AdministrativeInformation` of an identifiable element.
    :ivar identification: The globally unique :class:`identification <.Identifier>` of the element.
    """

    @abc.abstractmethod
    def __init__(self):
        super().__init__()
        self.administration: Optional[AdministrativeInformation] = None
        self.identification: Identifier = Identifier("None", IdentifierType.IRDI)

    def __repr__(self) -> str:
        return "{}[{}]".format(self.__class__.__name__, self.identification)


class HasSemantics(metaclass=abc.ABCMeta):
    """
    Element that can have a semantic definition.

    << abstract >>

    :ivar semantic_id: Identifier of the semantic definition of the element. It is called semantic id of the element.
                       The semantic id may either reference an external global id or it may reference a referable model
                       element of kind=Type that defines the semantics of the element.
    """
    @abc.abstractmethod
    def __init__(self):
        super().__init__()
        self.semantic_id: Optional[Reference] = None


class Extension(HasSemantics):
    """
    Single extension of an element

    :ivar name: An extension of the element.
    :ivar value_type: Type of the value of the extension. Default: xsd:string
    :ivar value: Value of the extension
    :ivar refers_to: Reference to an element the extension refers to
    :ivar semantic_id: The semantic_id defined in the HasSemantics class.
    """

    def __init__(self,
                 name: str,
                 value_type: Optional[DataTypeDef] = None,
                 value: Optional[ValueDataType] = None,
                 refers_to: Optional[Reference] = None,
                 semantic_id: Optional[Reference] = None):
        """
        Initializer of Extension

        :param name: An extension of the element.
        :param value_type: Type of the value of the extension. Default: xsd:string
        :param value: Value of the extension
        :param refers_to: Reference to an element the extension refers to
        :param semantic_id: The semantic_id defined in the HasSemantics class.
        :raises ValueError: if the value_type is None and a value is set
        """
        super().__init__()
        self.name: str = name
        self.value_type: Optional[Type[datatypes.AnyXSDType]] = value_type
        self._value: Optional[ValueDataType]
        self.value = value
        self.refers_to: Optional[Reference] = refers_to
        self.semantic_id: Optional[Reference] = semantic_id

    def __repr__(self) -> str:
        return "Extension(name={})".format(self.name)

    @property
    def value(self):
        return self._value

    @value.setter
    def value(self, value) -> None:
        if value is None:
            self._value = None
        else:
            if self.value_type is None:
                raise ValueError('ValueType must be set, if value is not None')
            self._value = datatypes.trivial_cast(value, self.value_type)


class HasKind(metaclass=abc.ABCMeta):
    """
    An element with a kind is an element that can either represent a type or an instance.
    Default for an element is that it is representing an instance.

    <<abstract>>

    :ivar _kind: Kind of the element: either type or instance. Default = :attr:`~ModelingKind.INSTANCE`.
    """

    @abc.abstractmethod
    def __init__(self):
        super().__init__()
        self._kind: ModelingKind = ModelingKind.INSTANCE

    @property
    def kind(self):
        return self._kind


class Constraint(metaclass=abc.ABCMeta):
    """
    A constraint is used to further qualify an element.

    << abstract >>
    """

    @abc.abstractmethod
    def __init__(self):
        pass


class Qualifiable(metaclass=abc.ABCMeta):
    """
    The value of a qualifiable element may be further qualified by one or more qualifiers or complex formulas.

    <<abstract>>

    :ivar qualifier: Unordered list of :class:`Constraints <.Constraint>` that gives additional qualification of a
                     qualifiable element.
    """

    @abc.abstractmethod
    def __init__(self):
        super().__init__()
        self.qualifier: Set[Constraint] = set()


class Formula(Constraint):
    """
    A formula is used to describe constraints by a logical expression.

    :ivar depends_on: Unordered list of :class:`References <aas.model.base.Reference>` to
                      :class:`Referable <aas.model.base.Referable>` or even external global elements that are used in
                      the logical expression. The value of the referenced elements needs to be accessible so that
                      it can be evaluated in the formula to true or false in the corresponding logical expression
                      it is used in.
    """

    def __init__(self,
                 depends_on: Optional[Set[Reference]] = None):
        """
        Initializer of Formula

        :param depends_on: Unordered of references to referable or even external global elements that are used in the
                           logical expression. The value of the referenced elements needs to be accessible so that
                           it can be evaluated in the formula to true or false in the corresponding logical expression
                           it is used in.

        TODO: Add instruction what to do after construction
        """
        super().__init__()
        self.depends_on: Set[Reference] = set() if depends_on is None else depends_on


class Qualifier(Constraint, HasSemantics):
    """
    A qualifier is a type-value pair that makes additional statements w.r.t. the value of the element.

    *Constraint AASd-006:* if both, the value and the valueId are present, then the value needs to be
    identical to the value of the referenced coded value in Qualifier/valueId.

    :ivar type: The type (`aas.model.base.QualifierType`) of the qualifier that is applied to the element.
    :ivar value_type: Data type (`aas.model.base.DataTypeDef`) of the qualifier value
    :ivar value: The value (`aas.model.base.ValueDataType`) of the qualifier.
    :ivar value_id: :class:`~.Reference` to the global unique id of a coded value.
    :ivar semantic_id: The semantic_id defined in :class:`~.HasSemantics`.
    """

    def __init__(self,
                 type_: QualifierType,
                 value_type: DataTypeDef,
                 value: Optional[ValueDataType] = None,
                 value_id: Optional[Reference] = None,
                 semantic_id: Optional[Reference] = None):
        """
        Initializer of Qualifier

        :param type_: The type of the qualifier that is applied to the element.
        :param value_type: Data type of the qualifier value
        :param value: The value of the qualifier.
        :param value_id: Reference to the global unique id of a coded value.
        :param semantic_id: The semantic_id defined in the HasSemantics class.

        TODO: Add instruction what to do after construction
        """
        super().__init__()
        self.type: QualifierType = type_
        self.value_type: Type[datatypes.AnyXSDType] = value_type
        self._value: Optional[ValueDataType] = datatypes.trivial_cast(value, value_type) if value is not None else None
        self.value_id: Optional[Reference] = value_id
        self.semantic_id: Optional[Reference] = semantic_id

    def __repr__(self) -> str:
        return "Qualifier(type={})".format(self.type)

    @property
    def value(self):
        return self._value

    @value.setter
    def value(self, value) -> None:
        if value is None:
            self._value = None
        else:
            self._value = datatypes.trivial_cast(value, self.value_type)


class ValueReferencePair:
    """
    A value reference pair within a value list. Each value has a global unique id defining its semantic.

    <<DataType>>

    :ivar value: The value of the referenced concept definition of the value in value_id
    :ivar value_id: Global unique id of the value.
    """

    def __init__(self,
                 value_type: DataTypeDef,
                 value: ValueDataType,
                 value_id: Reference):
        """
        Initializer of ValueReferencePair

        :param value: The value of the referenced concept definition of the value in value_id
        :param value_id: Global unique id of the value.
        :param value_type: XSD datatype of the value (this is not compliant to the DotAAS meta model)

        TODO: Add instruction what to do after construction
        """
        self.value_type: Type[datatypes.AnyXSDType] = value_type
        self.value_id: Reference = value_id
        self._value: ValueDataType = datatypes.trivial_cast(value, value_type)

    @property
    def value(self):
        return self._value

    @value.setter
    def value(self, value) -> None:
        if value is None:
            raise AttributeError('Value can not be None')
        else:
            self._value = datatypes.trivial_cast(value, self.value_type)

    def __repr__(self) -> str:
        return "ValueReferencePair(value_type={}, value={}, value_id={})".format(self.value_type,
                                                                                 self.value,
                                                                                 self.value_id)


ValueList = Set[ValueReferencePair]


class Namespace(metaclass=abc.ABCMeta):
    """
    Abstract baseclass for all objects which form a Namespace to hold :class:`~.Referable` objects and resolve them by
    their id_short.

    A Namespace can contain multiple :class:`NamespaceSets <.NamespaceSet>`, which contain :class:`~.Referable` objects
    of different types. However, the id_short of each object must be unique across all
    :class:`NamespaceSets <.NamespaceSet>` of one Namespace.

    :ivar namespace_element_sets: A list of all :class:`NamespaceSets <.NamespaceSet>` of this Namespace
    """
    @abc.abstractmethod
    def __init__(self) -> None:
        super().__init__()
        self.namespace_element_sets: List[NamespaceSet] = []

    def get_referable(self, id_short: str) -> Referable:
        """
        Find a :class:`~.Referable` in this Namespaces by its id_short

        :raises KeyError: If no such :class:`~.Referable` can be found
        """
        for dict_ in self.namespace_element_sets:
            if id_short in dict_:
                return dict_.get_referable(id_short)
        raise KeyError("Referable with id_short {} not found in this namespace".format(id_short))

    def remove_referable(self, id_short: str) -> None:
        """
        Remove a Referable from this Namespace by its id_short

        :raises KeyError: If no such Referable can be found
        """
        for dict_ in self.namespace_element_sets:
            if id_short in dict_:
                return dict_.remove(id_short)
        raise KeyError("Referable with id_short {} not found in this namespace".format(id_short))

    def __iter__(self) -> Iterator[_RT]:
        return itertools.chain.from_iterable(self.namespace_element_sets)


class NamespaceSet(MutableSet[_RT], Generic[_RT]):
    """
    Helper class for storing :class:`~.Referable` objects of a given type in a :class:`~.Namespace` and find them by
    their id_short.

    This class behaves much like a set of :class:`~.Referable` objects of a defined type, but uses a dict internally to
    rapidly find those objects by their id_short. Additionally, it manages the `parent` attribute of the stored
    :class:`~.Referable` objects and ensures the uniqueness of their id_short within the :class:`~.Namespace`.

    Use

    .. code-block:: python

        add()
        remove()
        pop()
        discard()
        clear()
        len()
        x in

    checks and iteration  just like on a normal set of :class:`~.Referable` objects. To get a :class:`~.Referable` by
    its id_short, use :meth:`~.NamespaceSet.get_referable` or :meth:`~.NamespaceSet.get` (the latter one allows a
    default argument and returns None instead of raising a KeyError). As a bonus, the `x in` check supports checking
    for existence of id_short *or* a concrete :class:`~.Referable` object.
    """
    def __init__(self, parent: Namespace, items: Iterable[_RT] = ()) -> None:
        """
        Initialize a new NamespaceSet.

        This initializer automatically takes care of adding this set to the `namespace_element_sets` list of the
        Namespace.

        :param parent: The Namespace this set belongs to
        :param items: A given list of Referable items to be added to the set
        :raises KeyError: When `items` contains multiple objects with same id_short
        """
        self.parent = parent
        parent.namespace_element_sets.append(self)
        self._backend: Dict[str, _RT] = {}
        try:
            for i in items:
                self.add(i)
        except Exception:
            # Do a rollback, when an exception occurs while adding items
            self.clear()
            raise

    def __contains__(self, x: object) -> bool:
        if isinstance(x, str):
            return x in self._backend
        elif isinstance(x, Referable):
            return self._backend.get(x.id_short) is x
        else:
            return False

    def __len__(self) -> int:
        return len(self._backend)

    def __iter__(self) -> Iterator[_RT]:
        return iter(self._backend.values())

    def add(self, value: _RT):
        for set_ in self.parent.namespace_element_sets:
            if value.id_short in set_:
                raise KeyError("Referable with id_short '{}' is already present in {}"
                               .format(value.id_short,
                                       "this set of objects"
                                       if set_ is self else "another set in the same namespace"))
        if value.parent is not None and value.parent is not self.parent:
            raise ValueError("Object has already a parent, but it must not be part of two namespaces.")
            # TODO remove from current parent instead (allow moving)?
        value.parent = self.parent
        self._backend[value.id_short] = value

    def remove(self, item: Union[str, _RT]):
        if isinstance(item, str):
            del self._backend[item]
        else:
            item_in_dict = self._backend[item.id_short]
            if item_in_dict is not item:
                raise KeyError("Item not found in NamespaceDict (other item with same id_short exists)")
            item.parent = None
            del self._backend[item.id_short]

    def discard(self, x: _RT) -> None:
        if x not in self:
            return
        self.remove(x)

    def pop(self) -> _RT:
        _, value = self._backend.popitem()
        value.parent = None
        return value

    def clear(self) -> None:
        for value in self._backend.values():
            value.parent = None
        self._backend.clear()

    def get_referable(self, key) -> _RT:
        """
        Find an object in this set by its id_short

        :raises KeyError: If no such object can be found
        """
        return self._backend[key]

    def get(self, key, default: Optional[_RT] = None) -> Optional[_RT]:
        """
        Find an object in this set by its id_short, with fallback parameter

        :param key: id_short of the object
        :param default: An object to be returned, if no object with the given id_short is found
        :return: The Referable object with the given id_short in the set. Otherwise the `default` object or None, if
                 none is given.
        """
        return self._backend.get(key, default)

    def update_nss_from(self, other: "NamespaceSet"):
        """
        Update a NamespaceSet from a given NamespaceSet.

        **WARNING:** By updating, the "other" NamespaceSet gets destroyed.

        :param other: The NamespaceSet to update from
        """
        referables_to_add: List[Referable] = []  # objects from the other nss to add to self
        referables_to_remove: List[Referable] = []  # objects to remove from self
        for other_referable in other:
            try:
                referable = self._backend[other_referable.id_short]
                if type(referable) is type(other_referable):
                    # referable is the same as other referable
                    referable.update_from(other_referable, update_source=True)
            except KeyError:
                # other referable is not in NamespaceSet
                referables_to_add.append(other_referable)
        for id_short, referable in self._backend.items():
            if not other.get(id_short):
                # referable does not exist in the other NamespaceSet
                referables_to_remove.append(referable)
        for referable_to_add in referables_to_add:
            other.remove(referable_to_add)
            self.add(referable_to_add)  # type: ignore
        for referable_to_remove in referables_to_remove:
            self.remove(referable_to_remove)  # type: ignore


class OrderedNamespaceSet(NamespaceSet[_RT], MutableSequence[_RT], Generic[_RT]):
    """
    A specialized version of :class:`~.NamespaceSet`, that keeps track of the order of the stored
    :class:`~.Referable` objects.

    Additionally to the MutableSet interface of :class:`~.NamespaceSet`, this class provides a set-like interface
    (actually it is derived from MutableSequence). However, we don't permit duplicate entries in the ordered list of
    objects.
    """
    def __init__(self, parent: Namespace, items: Iterable[_RT] = ()) -> None:
        """
        Initialize a new OrderedNamespaceSet.

        This initializer automatically takes care of adding this set to the `namespace_element_sets` list of the
        Namespace.

        :param parent: The Namespace this set belongs to
        :param items: A given list of Referable items to be added to the set
        :raises KeyError: When `items` contains multiple objects with same id_short
        """
        self._order: List[_RT] = []
        super().__init__(parent, items)

    def __iter__(self) -> Iterator[_RT]:
        return iter(self._order)

    def add(self, value: _RT):
        super().add(value)
        self._order.append(value)

    def remove(self, item: Union[str, _RT]):
        if isinstance(item, str):
            item = self.get_referable(item)
        super().remove(item)
        self._order.remove(item)

    def pop(self, i: Optional[int] = None):
        if i is None:
            value = super().pop()
            self._order.remove(value)
        else:
            value = self._order.pop(i)
            super().remove(value)
        return value

    def clear(self) -> None:
        super().clear()
        self._order.clear()

    def insert(self, index: int, object_: _RT) -> None:
        super().add(object_)
        self._order.insert(index, object_)

    @overload
    def __getitem__(self, i: int) -> _RT: ...

    @overload
    def __getitem__(self, s: slice) -> MutableSequence[_RT]: ...

    def __getitem__(self, s: Union[int, slice]) -> Union[_RT, MutableSequence[_RT]]:
        return self._order[s]

    @overload
    def __setitem__(self, i: int, o: _RT) -> None: ...

    @overload
    def __setitem__(self, s: slice, o: Iterable[_RT]) -> None: ...

    def __setitem__(self, s, o) -> None:
        if isinstance(s, int):
            deleted_items = [self._order[s]]
            super().add(o)
            self._order[s] = o
        else:
            deleted_items = self._order[s]
            new_items = itertools.islice(o, len(deleted_items))
            successful_new_items = []
            try:
                for i in new_items:
                    super().add(i)
                    successful_new_items.append(i)
            except Exception:
                # Do a rollback, when an exception occurs while adding items
                for i in successful_new_items:
                    super().remove(i)
                raise
            self._order[s] = new_items
        for i in deleted_items:
            super().remove(i)

    @overload
    def __delitem__(self, i: int) -> None: ...

    @overload
    def __delitem__(self, i: slice) -> None: ...

    def __delitem__(self, i: Union[int, slice]) -> None:
        if isinstance(i, int):
            i = slice(i, i+1)
        for o in self._order[i]:
            super().remove(o)
        del self._order[i]


class IdentifierKeyValuePair():
    """
    An IdentifierKeyValuePair describes a generic identifier as key-value pair

    :ivar key: Key of the identifier
    :ivar value: The value of the identifier with the corresponding key.
    :ivar external_subject_id: The (external) subject the key belongs to or has meaning to.

    TODO: Derive from HasSemantics
    """
    def __init__(self,
                 key: str,
                 value: str,
                 external_subject_id: Reference,
                 semantic_id: Optional[Reference] = None):
        if key == "":
            raise ValueError("key is not allowed to be an empty string")
        if value == "":
            raise ValueError("value is not allowed to be an empty string")
        self.key: str
        self.value: str
        self.external_subject_id: Reference

        super().__setattr__('key', key)
        super().__setattr__('value', value)
        super().__setattr__('external_subject_id', external_subject_id)

    def __setattr__(self, key, value):
        """Prevent modification of attributes."""
        raise AttributeError('IdentifierKeyValuePair is immutable')

    def __eq__(self, other: object) -> bool:
        if not isinstance(other, IdentifierKeyValuePair):
            return NotImplemented
        return (self.key == other.key
                and self.value == other.value
                and self.external_subject_id == other.external_subject_id)

    def __hash__(self):
        return hash((self.key, self.value, self.external_subject_id))

    def __repr__(self) -> str:
        return "IdentifierKeyValuePair(key={}, value={}, external_subject_id={})".format(self.key, self.value,
                                                                                         self.external_subject_id)


class AASConstraintViolation(Exception):
    """
    An Exception to be raised if an AASd-Constraint defined in the metamodel is violated

    :ivar constraint_id: The ID of the constraint that is violated
    :ivar message: The error message of the Exception
    """
    def __init__(self, constraint_id: int, message: str):
        self.constraint_id: int = constraint_id
        self.message: str = message
        super().__init__(self.message)<|MERGE_RESOLUTION|>--- conflicted
+++ resolved
@@ -243,7 +243,6 @@
         :param type_: Denote which kind of entity is referenced. In case type = GlobalReference then the element is a
                       global unique id. In all other cases the key references a model element of the same or of another
                       AAS. The name of the model element is explicitly listed.
-
         :param value: The key value, for example an IRDI if the idType=IRDI
         :param id_type: Type of the key value. In case of idType = idShort local shall be true. In case
                         type=GlobalReference idType shall not be IdShort.
@@ -286,7 +285,6 @@
             return NotImplemented
         return (self.id_type is other.id_type
                 and self.value == other.value
-
                 and self.type == other.type)
 
     def __hash__(self):
@@ -316,6 +314,7 @@
                                  if t in KEY_ELEMENTS_CLASSES))
         except StopIteration:
             key_type = KeyElements.PROPERTY
+
         if isinstance(referable, Identifiable):
             return Key(key_type, referable.identification.id,
                        KeyType(referable.identification.id_type.value))
@@ -323,55 +322,9 @@
             return Key(key_type, referable.id_short, KeyType.IDSHORT)
 
 
-<<<<<<< HEAD
-class Reference:
-    """
-    Reference to either a model element of the same or another AAS or to an external entity.
-
-    A reference is an ordered list of :class:`keys <.Key>`, each key referencing an element. The complete list of keys
-    may, for example, be concatenated to a path that then gives unique access to an element or entity
-
-
-    :ivar: key: Ordered list of unique reference in its name space, each key referencing an element. The complete
-                list of keys may for example be concatenated to a path that then gives unique access to an element
-                or entity.
-    :ivar: type: The type of the referenced object (additional attribute, not from the AAS Metamodel)
-    """
-
-    def __init__(self,
-                 key: Tuple[Key, ...]):
-        """
-        Initializer of Reference
-
-        :param key: Ordered list of unique reference in its name space, each key referencing an element. The complete
-                    list of keys may for example be concatenated to a path that then gives unique access to an element
-                    or entity.
-
-        TODO: Add instruction what to do after construction
-        """
-        self.key: Tuple[Key, ...]
-        super().__setattr__('key', key)
-
-    def __setattr__(self, key, value):
-        """Prevent modification of attributes."""
-        raise AttributeError('Reference is immutable')
-
-    def __repr__(self) -> str:
-        return "Reference(key={})".format(self.key)
-
-    def __hash__(self):
-        return hash(self.key)
-
-    def __eq__(self, other: object) -> bool:
-        if not isinstance(other, Reference):
-            return NotImplemented
-        if len(self.key) != len(other.key):
-            return False
-        return all(k1 == k2 for k1, k2 in zip(self.key, other.key))
-
-
-=======
->>>>>>> 851701a7
+
+
+
 class AdministrativeInformation:
     """
     Administrative meta-information for an element like version information.
@@ -476,6 +429,9 @@
         return "Identifier({}={})".format(self.id_type.name, self.id)
 
 
+
+
+
 class HasExtension(metaclass=abc.ABCMeta):
     """
     Element that can be extended by proprietary extensions.
@@ -516,7 +472,6 @@
                   This is used to specify where the Referable should be updated from and committed to.
                   Default is an empty string, making it use the source of its ancestor, if possible.
     """
-
     @abc.abstractmethod
     def __init__(self):
         super().__init__()
@@ -739,8 +694,6 @@
     def __init__(self, value: Referable, *args):
         super().__init__(*args)
         self.value = value
-
-
 class Reference:
     """
     Reference to either a model element of the same or another AAs or to an external entity.
@@ -919,7 +872,6 @@
     :ivar administration: :class:`~.AdministrativeInformation` of an identifiable element.
     :ivar identification: The globally unique :class:`identification <.Identifier>` of the element.
     """
-
     @abc.abstractmethod
     def __init__(self):
         super().__init__()
@@ -928,8 +880,6 @@
 
     def __repr__(self) -> str:
         return "{}[{}]".format(self.__class__.__name__, self.identification)
-
-
 class HasSemantics(metaclass=abc.ABCMeta):
     """
     Element that can have a semantic definition.
@@ -1007,7 +957,6 @@
 
     :ivar _kind: Kind of the element: either type or instance. Default = :attr:`~ModelingKind.INSTANCE`.
     """
-
     @abc.abstractmethod
     def __init__(self):
         super().__init__()
@@ -1024,7 +973,6 @@
 
     << abstract >>
     """
-
     @abc.abstractmethod
     def __init__(self):
         pass
@@ -1039,7 +987,6 @@
     :ivar qualifier: Unordered list of :class:`Constraints <.Constraint>` that gives additional qualification of a
                      qualifiable element.
     """
-
     @abc.abstractmethod
     def __init__(self):
         super().__init__()
@@ -1130,7 +1077,7 @@
     """
     A value reference pair within a value list. Each value has a global unique id defining its semantic.
 
-    <<DataType>>
+    << Data Type >>
 
     :ivar value: The value of the referenced concept definition of the value in value_id
     :ivar value_id: Global unique id of the value.
@@ -1478,6 +1425,7 @@
 
     TODO: Derive from HasSemantics
     """
+
     def __init__(self,
                  key: str,
                  value: str,
