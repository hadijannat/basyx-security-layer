# Copyright 2020 PyI40AAS Contributors
#
# Licensed under the Apache License, Version 2.0 (the "License"); you may not use this file except in compliance with
# the License. You may obtain a copy of the License at
#
#     http://www.apache.org/licenses/LICENSE-2.0
#
# Unless required by applicable law or agreed to in writing, software distributed under the License is distributed on an
# "AS IS" BASIS, WITHOUT WARRANTIES OR CONDITIONS OF ANY KIND, either express or implied. See the License for the
# specific language governing permissions and limitations under the License.
"""
This module implements the basic structures of the AAS metamodel, including the abstract classes and enums needed for
the higher level classes to inherit from.
"""

import abc
import inspect
import itertools
from enum import Enum, unique
from typing import List, Optional, Set, TypeVar, MutableSet, Generic, Iterable, Dict, Iterator, Union, overload, \
    MutableSequence, Type, Any, TYPE_CHECKING, Tuple
import re

from . import datatypes
from ..backend import backends

if TYPE_CHECKING:
    from . import provider

DataTypeDef = Type[datatypes.AnyXSDType]
ValueDataType = datatypes.AnyXSDType  # any xsd atomic type (from .datatypes)
BlobType = bytes
MimeType = str  # any mimetype as in RFC2046
PathType = str
QualifierType = str
# A dict of language-Identifier (according to ISO 639-1 and ISO 3166-1) and string in this language.
# The meaning of the string in each language is the same.
# << Data Type >> Example ["en-US", "germany"]
LangStringSet = Dict[str, str]


@unique
class IdentifierType(Enum):
    """
    Enumeration of different types of Identifiers for global identification

    :cvar IRDI: IRDI (International Registration Data Identifier) according to ISO29002-5 as an Identifier scheme for
                properties and classifications.
    :cvar IRI: IRI according to Rfc 3987. Every URI is an IRI
    :cvar CUSTOM: Custom identifiers like GUIDs (globally unique Identifiers)
    """

    IRDI = 0
    IRI = 1
    CUSTOM = 2


@unique
class KeyElements(Enum):
    """
    Enumeration for denoting which kind of entity is referenced. They can be categorized in ReferableElements,
    IdentifiableElements and other KeyElements

    # IdentifiableElements starting from 0
    :cvar ASSET: asset
    :cvar ASSET_ADMINISTRATION_SHELL: asset administration shell
    :cvar CONCEPT_DESCRIPTION: concept description
    :cvar SUBMODEL: submodel

    # ReferableElements starting from 1000
    :cvar ACCESS_PERMISSION_RULE: access permission rule
    :cvar ANNOTATED_RELATIONSHIP_ELEMENT: annotated relationship element
    :cvar BASIC_EVENT: basic event
    :cvar BLOB: blob
    :cvar CAPABILITY: capability
    :cvar CONCEPT_DICTIONARY: concept dictionary
    :cvar DATA_ELEMENT: data element,
                        Note: Date Element is abstract, i. e. if a key uses "DATA_ELEMENT" the reference may be
                              Property, File etc.
    :cvar ENTITY: entity
    :cvar EVENT: event, Note: Event is abstract
    :cvar FILE: file
    :cvar MULTI_LANGUAGE_PROPERTY: property with a value that can be provided in multiple languages
    :cvar OPERATION: operation
    :cvar PROPERTY: property
    :cvar RANGE: range with min and max
    :cvar REFERENCE_ELEMENT: reference
    :cvar RELATIONSHIP_ELEMENT: relationship
    :cvar SUBMODEL_ELEMENT: submodel element,
                            Note: Submodel Element is abstract, i.e. if a key uses “SUBMODEL_ELEMENT” the reference may
                                  be a Property, a SubmodelElementCollection, an Operation etc.
    :cvar SUBMODEL_ELEMENT_COLLECTION: collection of submodel elements
    :cvar VIEW: view

    # KeyElements starting from 2000
    :cvar GLOBAL_REFERENCE: reference to an element not belonging to an asset administration shel
    :cvar FRAGMENT_REFERENCE: unique reference to an element within a file. The file itself is assumed to be part of an
                             asset administration shell.
    """

    # IdentifiableElements starting from 0
    ASSET = 0
    ASSET_ADMINISTRATION_SHELL = 1
    CONCEPT_DESCRIPTION = 2
    SUBMODEL = 3

    # ReferableElements starting from 1000
    ACCESS_PERMISSION_RULE = 1000
    ANNOTATED_RELATIONSHIP_ELEMENT = 1001
    BASIC_EVENT = 1002
    BLOB = 1003
    CAPABILITY = 1004
    CONCEPT_DICTIONARY = 1005
    DATA_ELEMENT = 1006
    ENTITY = 1007
    EVENT = 1008
    FILE = 1009
    MULTI_LANGUAGE_PROPERTY = 1010
    OPERATION = 1011
    PROPERTY = 1012
    RANGE = 1013
    REFERENCE_ELEMENT = 1014
    RELATIONSHIP_ELEMENT = 1015
    SUBMODEL_ELEMENT = 1016
    SUBMODEL_ELEMENT_COLLECTION = 1017
    VIEW = 1018

    # KeyElements starting from 2000
    GLOBAL_REFERENCE = 2000
    FRAGMENT_REFERENCE = 2001


@unique
class KeyType(Enum):
    """
    Enumeration for denoting the type of the key value.

    :cvar IRDI: IRDI (International Registration Data Identifier) according to ISO29002-5 as an Identifier scheme for
                properties and classifications.
    :cvar IRI: IRI according to Rfc 3987. Every URI is an IRI
    :cvar CUSTOM: Custom identifiers like GUIDs (globally unique Identifiers)
    :cvar IDSHORT: id_short of a referable element
    :cvar FRAGMENT_ID: identifier of a fragment within a file
    """

    IRDI = 0
    IRI = 1
    CUSTOM = 2
    IDSHORT = 3
    FRAGMENT_ID = 4

    @property
    def is_local_key_type(self) -> bool:
        return self in (KeyType.IDSHORT, KeyType.FRAGMENT_ID)


@unique
class EntityType(Enum):
    """
    Enumeration for denoting whether an entity is a self-managed or a co-managed entity

    :cvar CO_MANAGED_ENTITY: For co-managed entities there is no separate AAS. Co-managed entities need to be part of a
                             self-managed entity
    :cvar SELF_MANAGED_ENTITY: Self-managed entities have their own AAS but can be part of the bill of material of a
                               composite self-managed entity. The asset of an I4.0-component is a self-managed entity
                               per definition.
    """

    CO_MANAGED_ENTITY = 0
    SELF_MANAGED_ENTITY = 1


@unique
class ModelingKind(Enum):
    """
    Enumeration for denoting whether an element is a type or an instance.

    :cvar TEMPLATE: Software element which specifies the common attributes shared by all instances of the template
    :cvar INSTANCE: concrete, clearly identifiable component of a certain template,
                    Note: It becomes an individual entity of a template, for example a device model, by defining
                          specific property values.
                    Note: In an object oriented view, an instance denotes an object of a template (class).
    """

    TEMPLATE = 0
    INSTANCE = 1


@unique
class AssetKind(Enum):
    """
    Enumeration for denoting whether an element is a type or an instance.

    :cvar TYPE: hardware or software element which specifies the common attributes shared by all instances of the type
    :cvar INSTANCE: concrete, clearly identifiable component of a certain type,
                    Note: It becomes an individual entity of a type, for example a device, by defining specific
                          property values.
                    Note: In an object oriented view, an instance denotes an object of a class (of a type)
    """

    TYPE = 0
    INSTANCE = 1


class Key:
    """
    A key is a reference to an element by its id.

    :ivar type: Denote which kind of entity is referenced. In case type = GlobalReference then the element is a
                global unique id. In all other cases the key references a model element of the same or of another AAS.
                The name of the model element is explicitly listed.
    :ivar value: The key value, for example an IRDI if the idType=IRDI
    :ivar id_type: Type of the key value. In case of idType = idShort local shall be true. In case type=GlobalReference
                   idType shall not be IdShort.
    """

    def __init__(self,
                 type_: KeyElements,
                 value: str,
                 id_type: KeyType):
        """
        Initializer of Key

        :param type_: Denote which kind of entity is referenced. In case type = GlobalReference then the element is a
                      global unique id. In all other cases the key references a model element of the same or of another
                      AAS. The name of the model element is explicitly listed.
        :param value: The key value, for example an IRDI if the idType=IRDI
        :param id_type: Type of the key value. In case of idType = idShort local shall be true. In case
                        type=GlobalReference idType shall not be IdShort.

        TODO: Add instruction what to do after construction
        """
        self.type: KeyElements
        if value == "":
            raise ValueError("value is not allowed to be an empty string")
        self.value: str
        self.id_type: KeyType
        super().__setattr__('type', type_)
        super().__setattr__('value', value)
        super().__setattr__('id_type', id_type)

    def __setattr__(self, key, value):
        """Prevent modification of attributes."""
        raise AttributeError('Reference is immutable')

    def __repr__(self) -> str:
        return "Key(id_type={}, value={})".format(self.id_type.name, self.value)

    def __str__(self) -> str:
        return "{}={}".format(self.id_type.name, self.value)

    def __eq__(self, other: object) -> bool:
        if not isinstance(other, Key):
            return NotImplemented
        return (self.id_type is other.id_type
                and self.value == other.value
                and self.type == other.type)

    def __hash__(self):
        return hash((self.id_type, self.value, self.type))

    def get_identifier(self) -> Optional["Identifier"]:
        """
        Get an identifier object corresponding to this key, if it is a global key.

        :return: None if this is no global key, otherwise a corresponding identifier object
        """
        if self.id_type.is_local_key_type:
            return None
        return Identifier(self.value, IdentifierType(self.id_type.value))

    @staticmethod
    def from_referable(referable: "Referable") -> "Key":
        """
        Construct a key for a given Referable (or Identifiable) object
        """
        # Get the `type` by finding the first class from the base classes list (via inspect.getmro), that is contained
        # in KEY_ELEMENTS_CLASSES
        from . import KEY_ELEMENTS_CLASSES
        try:
            key_type = next(iter(KEY_ELEMENTS_CLASSES[t]
                                 for t in inspect.getmro(type(referable))
                                 if t in KEY_ELEMENTS_CLASSES))
        except StopIteration:
            key_type = KeyElements.PROPERTY

        if isinstance(referable, Identifiable):
            return Key(key_type, referable.identification.id,
                       KeyType(referable.identification.id_type.value))
        else:
            return Key(key_type, referable.id_short, KeyType.IDSHORT)


class AdministrativeInformation:
    """
    Administrative meta-information for an element like version information.

    :ivar version: Version of the element.
    :ivar revision: Revision of the element.
    Constraint AASd-005: A revision requires a version. This means, if there is no version there is no revision
                         neither.
    """

    def __init__(self,
                 version: Optional[str] = None,
                 revision: Optional[str] = None):
        """
        Initializer of AdministrativeInformation

        :param version: Version of the element.
        :param revision: Revision of the element.

        Constraint AASd-005: A revision requires a version. This means, if there is no version there is no revision
                             neither.
        :raises ValueError: If version is None and revision is not None

        TODO: Add instruction what to do after construction
        """
        if version is None and revision is not None:
            raise ValueError("A revision requires a version. This means, if there is no version there is no revision "
                             "neither.")
        if version == "":
            raise ValueError("version is not allowed to be an empty string")
        self.version: Optional[str] = version
        self._revision: Optional[str] = revision

    def _get_revision(self):
        return self._revision

    def _set_revision(self, revision: str):
        if self.version is None:
            raise ValueError("A revision requires a version. This means, if there is no version there is no revision "
                             "neither. Please set version first.")
        else:
            if revision == "":
                raise ValueError("revision is not allowed to be an empty string")
            self._revision = revision

    def __eq__(self, other) -> bool:
        return self.version == other.version and self._revision == other._revision

    def __repr__(self) -> str:
        return "AdministrativeInformation(version={}, revision={})".format(self.version, self.revision)

    revision = property(_get_revision, _set_revision)


class Identifier:
    """
    Used to uniquely identify an entity by using an identifier.

    :ivar id: Identifier of the element. Its type is defined in id_type.
    :ivar id_type: Type of the Identifier, e.g. URI, IRDI etc. The supported Identifier types are defined in
                   the enumeration "IdentifierType".
    """

    def __init__(self,
                 id_: str,
                 id_type: IdentifierType):
        """
        Initializer of Identifier

        :param id_: Identifier of the element. Its type is defined in id_type.
        :param id_type: Type of the Identifier, e.g. URI, IRDI etc. The supported Identifier types are defined in the
                        enumeration "IdentifierType".

        TODO: Add instruction what to do after construction
        """
        self.id: str
        self.id_type: IdentifierType
        if id_ == "":
            raise ValueError("id is not allowed to be an empty string")
        super().__setattr__('id', id_)
        super().__setattr__('id_type', id_type)

    def __setattr__(self, key, value):
        """Prevent modification of attributes."""
        raise AttributeError('Identifier are immutable')

    def __hash__(self):
        return hash((self.id_type, self.id))

    def __eq__(self, other: object) -> bool:
        if not isinstance(other, Identifier):
            return NotImplemented
        return self.id_type == other.id_type and self.id == other.id

    def __repr__(self) -> str:
        return "Identifier({}={})".format(self.id_type.name, self.id)


class Referable(metaclass=abc.ABCMeta):
    """
    An element that is referable by its id_short. This id is not globally unique. This id is unique within
    the name space of the element.

    << abstract >>

    :ivar id_short: Identifying string of the element within its name space.
                    Constraint AASd-001: In case of a referable element not being an identifiable element this id is
                                         mandatory and used for referring to the element in its name space.
                    Constraint AASd-002: idShort shall only feature letters, digits, underscore ("_"); starting
                                         mandatory with a letter.
                    Constraint AASd-003: idShort shall be matched case insensitive.
    :ivar category: The category is a value that gives further meta information w.r.t. to the class of the element.
                    It affects the expected existence of attributes and the applicability of constraints.
    :ivar description: Description or comments on the element.
    :ivar parent: Reference to the next referable parent element of the element.
                  Constraint AASd-004: Add parent in case of non identifiable elements.
    :ivar source: Source of the object, an URI, that defines where this object's data originates from.
                  This is used to specify where the Referable should be updated from and committed to.
                  Default is an empty string, making it use the source of its ancestor, if possible.
    """
    @abc.abstractmethod
    def __init__(self):
        super().__init__()
        self._id_short: str = "NotSet"
        self._category: Optional[str] = None
        self.description: Optional[LangStringSet] = set()
        # We use a Python reference to the parent Namespace instead of a Reference Object, as specified. This allows
        # simpler and faster navigation/checks and it has no effect in the serialized data formats anyway.
        self.parent: Optional[Namespace] = None
        self.source: str = ""

    def __repr__(self) -> str:
        reversed_path = []
        item = self  # type: Any
        while item is not None:
            if isinstance(item, Identifiable):
                reversed_path.append(str(item.identification))
                break
            elif isinstance(item, Referable):
                reversed_path.append(item.id_short)
                item = item.parent
            else:
                raise AttributeError('Referable must have an identifiable as root object and only parents that are '
                                     'referable')

        return "{}[{}]".format(self.__class__.__name__, " / ".join(reversed(reversed_path)))

    def _get_id_short(self):
        return self._id_short

    def _set_category(self, category: Optional[str]):
        """
        Check the input string

        Constraint AASd-100: An attribute with data type "string" is not allowed to be empty

        :param category: The category is a value that gives further meta information w.r.t. to the class of the element.
                         It affects the expected existence of attributes and the applicability of constraints.
        :raises ValueError: if the constraint is not fulfilled
        """
        if category == "":
            raise ValueError("category is not allowed to be an empty string")
        self._category = category

    def _get_category(self) -> Optional[str]:
        return self._category

    category = property(_get_category, _set_category)

    def _set_id_short(self, id_short: str):
        """
        Check the input string

        Constraint AASd-002: idShort of Referables shall only feature letters, digits, underscore ("_"); starting
        mandatory with a letter. I.e. [a-zA-Z][a-zA-Z0-9_]+
        Constraint AASd-003: idShort shall be matched case-insensitive
        Constraint AASd-022: idShort of non-identifiable referables shall be unique in its namespace

        :param id_short: Identifying string of the element within its name space
        :raises ValueError: if the constraint is not fulfilled
        :raises KeyError: if the new idShort causes a name collision in the parent Namespace
        """

        if id_short == "":
            raise ValueError("id_short is not allowed to be an empty string")
        test_id_short: str = str(id_short)
        if not re.match("^[a-zA-Z0-9_]*$", test_id_short):
            raise ValueError("The id_short must contain only letters, digits and underscore")
        if not re.match("^([a-zA-Z].*|)$", test_id_short):
            raise ValueError("The id_short must start with a letter")

        if self.parent is not None and id_short != self.id_short:
            for set_ in self.parent.namespace_element_sets:
                if id_short in set_:
                    raise KeyError("Referable with id_short '{}' is already present in the parent Namespace"
                                   .format(id_short))

        self._id_short = id_short

    def update(self,
               max_age: float = 0,
               recursive: bool = True,
               _indirect_source: bool = True) -> None:
        """
        Update the local Referable object from any underlying external data source, using an appropriate backend

        If there is no source given, it will find its next ancestor with a source and update from this source.
        If there is no source in any ancestor, this function will do nothing

        :param max_age: Maximum age of the local data in seconds. This method may return early, if the previous update
            of the object has been performed less than `max_age` seconds ago.
        :param recursive: Also call update on all children of this object. Default is True
        :param _indirect_source: Internal parameter to avoid duplicate updating.
        :raises backends.BackendError: If no appropriate backend or the data source is not available
        """
        # TODO consider max_age
        if not _indirect_source:
            # Update was already called on an ancestor of this Referable. Only update it, if it has its own source
            if self.source != "":
                backends.get_backend(self.source).update_object(updated_object=self,
                                                                store_object=self,
                                                                relative_path=[])

        else:
            # Try to find a valid source for this Referable
            if self.source != "":
                backends.get_backend(self.source).update_object(updated_object=self,
                                                                store_object=self,
                                                                relative_path=[])
            else:
                store_object, relative_path = self.find_source()
                if store_object and relative_path is not None:
                    backends.get_backend(store_object.source).update_object(updated_object=self,
                                                                            store_object=store_object,
                                                                            relative_path=list(relative_path))

        if recursive:
            # update all the children who have their own source
            if isinstance(self, Namespace):
                for namespace_set in self.namespace_element_sets:
                    for referable in namespace_set:
                        referable.update(max_age, recursive=True, _indirect_source=False)

    def find_source(self) -> Tuple[Optional["Referable"], Optional[List[str]]]:  # type: ignore
        """
        Finds the closest source in this objects ancestors. If there is no source, returns None

        :return: (The closest ancestor with a defined source, the relative path of id_shorts to that ancestor)
        """
        referable: Referable = self
        relative_path: List[str] = [self.id_short]
        while referable is not None:
            if referable.source != "":
                relative_path.reverse()
                return referable, relative_path
            if referable.parent:
                assert(isinstance(referable.parent, Referable))
                referable = referable.parent
                relative_path.append(referable.id_short)
                continue
            break
        return None, None

    def update_from(self, other: "Referable", update_source: bool = False):
        """
        Internal function to updates the object's attributes from another object of a similar type.

        This function should not be used directly. It is typically used by backend implementations (database adapters,
        protocol clients, etc.) to update the object's data, after `update()` has been called.

        :param other: The object to update from
        :param update_source: Update the source attribute with the other's source attribute. This is not propagated
                              recursively
        """
        for name, var in vars(other).items():
            # do not update the parent or source (depending on update_source parameter)
            if name == "parent" or name == "source" and not update_source:
                continue
            if isinstance(var, NamespaceSet):
                # update the elements of the NameSpaceSet
                vars(self)[name].update_nss_from(var)
            vars(self)[name] = var  # that variable is not a NameSpaceSet, so it isn't Referable

    def commit(self) -> None:
        """
        Transfer local changes on this object to all underlying external data sources.

        This function commits the current state of this object to its own and each external data source of its
        ancestors. If there is no source, this function will do nothing.
        """
        current_ancestor = self.parent
        relative_path: List[str] = [self.id_short]
        # Commit to all ancestors with sources
        while current_ancestor:
            assert(isinstance(current_ancestor, Referable))
            if current_ancestor.source != "":
                backends.get_backend(current_ancestor.source).commit_object(committed_object=self,
                                                                            store_object=current_ancestor,
                                                                            relative_path=list(relative_path))
            relative_path.insert(0, current_ancestor.id_short)
            current_ancestor = current_ancestor.parent
        # Commit to own source and check if there are children with sources to commit to
        self._direct_source_commit()

    def _direct_source_commit(self):
        """
        Commits children of an ancestor recursively, if they have a specific source given
        """
        if self.source != "":
            backends.get_backend(self.source).commit_object(committed_object=self,
                                                            store_object=self,
                                                            relative_path=[])

        if isinstance(self, Namespace):
            for namespace_set in self.namespace_element_sets:
                for referable in namespace_set:
                    referable._direct_source_commit()

    id_short = property(_get_id_short, _set_id_short)


_RT = TypeVar('_RT', bound=Referable)


class UnexpectedTypeError(TypeError):
    """
    Exception to be raised by Reference.resolve() if the retrieved object has not the expected type.

    :ivar value: The object of unexpected type
    """
    def __init__(self, value: Referable, *args):
        super().__init__(*args)
        self.value = value


class Reference:
    """
    Reference to either a model element of the same or another AAs or to an external entity.

    A reference is an ordered list of keys, each key referencing an element. The complete list of keys may for
    example be concatenated to a path that then gives unique access to an element or entity

    :ivar: key: Ordered list of unique reference in its name space, each key referencing an element. The complete
                list of keys may for example be concatenated to a path that then gives unique access to an element
                or entity.
    :ivar: type: The type of the referenced object (additional attribute, not from the AAS Metamodel)
    """

    def __init__(self,
                 key: Tuple[Key, ...]):
        """
        Initializer of Reference

        :param key: Ordered list of unique reference in its name space, each key referencing an element. The complete
                    list of keys may for example be concatenated to a path that then gives unique access to an element
                    or entity.

        TODO: Add instruction what to do after construction
        """
        self.key: Tuple[Key, ...]
        super().__setattr__('key', key)

    def __setattr__(self, key, value):
        """Prevent modification of attributes."""
        raise AttributeError('Reference is immutable')

    def __repr__(self) -> str:
        return "Reference(key={})".format(self.key)

    def __hash__(self):
        return hash(self.key)

    def __eq__(self, other: object) -> bool:
        if not isinstance(other, Reference):
            return NotImplemented
        if len(self.key) != len(other.key):
            return False
        return all(k1 == k2 for k1, k2 in zip(self.key, other.key))


class AASReference(Reference, Generic[_RT]):
    """
    Typed Reference to any referable Asset Administration Shell object.

    This is a special construct of the implementation to allow typed references and dereferencing.
    """
    def __init__(self,
                 key: Tuple[Key, ...],
                 target_type: Type[_RT]):
        """
        Initializer of AASReference

        :param key: Ordered list of unique reference in its name space, each key referencing an element. The complete
                    list of keys may for example be concatenated to a path that then gives unique access to an element
                    or entity.
        :param: type_: The type of the referenced object (additional parameter, not from the AAS Metamodel)

        TODO: Add instruction what to do after construction
        """
        # TODO check keys for validity. GlobalReference and Fragment-Type keys are not allowed here
        super().__init__(key)
        self.type: Type[_RT]
        object.__setattr__(self, 'type', target_type)

    def resolve(self, provider_: "provider.AbstractObjectProvider") -> _RT:
        """
        Follow the reference and retrieve the Referable object it points to

        :return: The referenced object (or a proxy object for it)
        :raises IndexError: If the list of keys is empty
        :raises TypeError: If one of the intermediate objects on the path is not a Namespace
        :raises UnexpectedTypeError: If the retrieved object is not of the expected type (or one of its subclasses). The
                                     object is stored in the `value` attribute of the exception
        :raises KeyError: If the reference could not be resolved
        """
        if len(self.key) == 0:
            raise IndexError("List of keys is empty")
        # Find key index last (global) identifier-key in key list (from https://stackoverflow.com/a/6890255/10315508)
        try:
            last_identifier_index = next(i
                                         for i in reversed(range(len(self.key)))
                                         if self.key[i].get_identifier())
        except StopIteration:
            # If no identifier-key is contained in the list, we could try to resolve the path locally.
            # TODO implement local resolution
            raise NotImplementedError("We currently don't support local-only references without global identifier keys")

        resolved_keys: List[str] = []  # for more helpful error messages

        # First, resolve the identifier-key via the provider
        identifier: Identifier = self.key[last_identifier_index].get_identifier()  # type: ignore
        try:
            item: Referable = provider_.get_identifiable(identifier)
        except KeyError as e:
            raise KeyError("Could not resolve global reference key {}".format(identifier)) from e
        resolved_keys.append(str(identifier))

        # Now, follow path, given by remaining keys, recursively
        for key in self.key[last_identifier_index+1:]:
            if not isinstance(item, Namespace):
                raise TypeError("Object retrieved at {} is not a Namespace".format(" / ".join(resolved_keys)))
            try:
                item = item.get_referable(key.value)
            except KeyError as e:
                raise KeyError("Could not resolve id_short {} at {}".format(key.value, " / ".join(resolved_keys)))\
                    from e

        # Check type
        if not isinstance(item, self.type):
            raise UnexpectedTypeError(item, "Retrieved object {} is not an instance of referenced type {}"
                                            .format(item, self.type.__name__))
        return item

    def get_identifier(self) -> Identifier:
        """
        Retrieve the Identifier of the Identifiable object, which is referenced or in which the referenced Referable is
        contained.

        :raises ValueError: If this Reference does not include a Key with global KeyType (IRDI, IRI, CUSTOM)
        """
        try:
            last_identifier = next(key.get_identifier()
                                   for key in reversed(self.key)
                                   if key.get_identifier())
            return last_identifier  # type: ignore  # MyPy doesn't get the generator expression above
        except StopIteration:
            raise ValueError("Reference cannot be represented as an Identifier, since it does not contain a Key with "
                             "global KeyType (IRDI, IRI, CUSTOM)")

    def __repr__(self) -> str:
        return "AASReference(type={}, key={})".format(self.type.__name__, self.key)

    @staticmethod
    def from_referable(referable: Referable) -> "AASReference":
        """
        Construct a Reference to a given Referable AAS object

        This requires that the Referable object is Identifiable itself or is a child-, grand-child-, etc. object of an
        Identifiable object. Additionally, the object must be an instance of a known Referable type.

        :raises ValueError: If no Identifiable object is found while traversing the object's ancestors
        """
        # Get the first class from the base classes list (via inspect.getmro), that is contained in KEY_ELEMENTS_CLASSES
        from . import KEY_ELEMENTS_CLASSES
        try:
            ref_type = next(iter(t for t in inspect.getmro(type(referable)) if t in KEY_ELEMENTS_CLASSES))
        except StopIteration:
            ref_type = Referable

        ref: Referable = referable
        keys: List[Key] = []
        while True:
            keys.append(Key.from_referable(ref))
            if isinstance(ref, Identifiable):
                keys.reverse()
                return AASReference(tuple(keys), ref_type)
            if ref.parent is None or not isinstance(ref.parent, Referable):
                raise ValueError("The given Referable object is not embedded within an Identifiable object")
            ref = ref.parent


class Identifiable(Referable, metaclass=abc.ABCMeta):
    """
    An element that has a globally unique identifier.

    << abstract >>

    :ivar administration: Administrative information of an identifiable element.
    :ivar identification: The globally unique identification of the element.
    """
    @abc.abstractmethod
    def __init__(self):
        super().__init__()
        self.administration: Optional[AdministrativeInformation] = None
        self.identification: Identifier = Identifier("None", IdentifierType.IRDI)

    def __repr__(self) -> str:
        return "{}[{}]".format(self.__class__.__name__, self.identification)


class HasSemantics(metaclass=abc.ABCMeta):
    """
    Element that can have a semantic definition.

    << abstract >>

    :ivar semantic_id: Identifier of the semantic definition of the element. It is called semantic id of the element.
                       The semantic id may either reference an external global id or it may reference a referable model
                       element of kind=Type that defines the semantics of the element.
    """
    @abc.abstractmethod
    def __init__(self):
        super().__init__()
        self.semantic_id: Optional[Reference] = None


class HasKind(metaclass=abc.ABCMeta):
    """
    An element with a kind is an element that can either represent a type or an instance.
    Default for an element is that it is representing an instance.

    << abstract >>

    :ivar kind: Kind of the element: either type or instance. Default = Instance.
    """
    @abc.abstractmethod
    def __init__(self):
        super().__init__()
        self._kind: ModelingKind = ModelingKind.INSTANCE

    @property
    def kind(self):
        return self._kind


class Constraint(metaclass=abc.ABCMeta):
    """
    A constraint is used to further qualify an element.

    << abstract >>
    """
    @abc.abstractmethod
    def __init__(self):
        pass


class Qualifiable(metaclass=abc.ABCMeta):
    """
    The value of a qualifiable element may be further qualified by one or more qualifiers or complex formulas.

    << abstract >>

    :ivar qualifier: Unordered list of Constraints that gives additional qualification of a qualifiable element.
    """
    @abc.abstractmethod
    def __init__(self):
        super().__init__()
        self.qualifier: Set[Constraint] = set()


class Formula(Constraint):
    """
    A formula is used to describe constraints by a logical expression.

    :ivar depends_on: Unordered list of references to referable or even external global elements that are used in the
                      logical expression. The value of the referenced elements needs to be accessible so that
                      it can be evaluated in the formula to true or false in the corresponding logical expression
                      it is used in.
    """

    def __init__(self,
                 depends_on: Optional[Set[Reference]] = None):
        """
        Initializer of Formula

        :param depends_on: Unordered of references to referable or even external global elements that are used in the
                           logical expression. The value of the referenced elements needs to be accessible so that
                           it can be evaluated in the formula to true or false in the corresponding logical expression
                           it is used in.

        TODO: Add instruction what to do after construction
        """
        super().__init__()
        self.depends_on: Set[Reference] = set() if depends_on is None else depends_on


class Qualifier(Constraint, HasSemantics):
    """
    A qualifier is a type-value pair that makes additional statements w.r.t. the value of the element.

    :ivar type: The type of the qualifier that is applied to the element.
    :ivar value_type: Data type of the qualifier value
    :ivar value: The value of the qualifier.
                 Constraint AASd-006: if both, the value and the valueId are present then the value needs to be
                                      identical to the value of the referenced coded value in Qualifier/valueId.
    :ivar value_id: Reference to the global unique id of a coded value.
    :ivar semantic_id: The semantic_id defined in the HasSemantics class.
    """

    def __init__(self,
                 type_: QualifierType,
                 value_type: DataTypeDef,
                 value: Optional[ValueDataType] = None,
                 value_id: Optional[Reference] = None,
                 semantic_id: Optional[Reference] = None):
        """
        Initializer of Qualifier

        :param type_: The type of the qualifier that is applied to the element.
        :param value_type: Data type of the qualifier value
        :param value: The value of the qualifier.
        :param value_id: Reference to the global unique id of a coded value.
        :param semantic_id: The semantic_id defined in the HasSemantics class.

        TODO: Add instruction what to do after construction
        """
        super().__init__()
        self.type: QualifierType = type_
        self.value_type: Type[datatypes.AnyXSDType] = value_type
        self._value: Optional[ValueDataType] = datatypes.trivial_cast(value, value_type) if value is not None else None
        self.value_id: Optional[Reference] = value_id
        self.semantic_id: Optional[Reference] = semantic_id

    def __repr__(self) -> str:
        return "Qualifier(type={})".format(self.type)

    @property
    def value(self):
        return self._value

    @value.setter
    def value(self, value) -> None:
        if value is None:
            self._value = None
        else:
            self._value = datatypes.trivial_cast(value, self.value_type)


class ValueReferencePair:
    """
    A value reference pair within a value list. Each value has a global unique id defining its semantic.

    << Data Type >>

    :ivar value: The value of the referenced concept definition of the value in value_id
    :ivar value_id: Global unique id of the value.
    """

    def __init__(self,
                 value_type: DataTypeDef,
                 value: ValueDataType,
                 value_id: Reference):
        """
        Initializer of ValueReferencePair

        :param value: The value of the referenced concept definition of the value in value_id
        :param value_id: Global unique id of the value.
        :param value_type: XSD datatype of the value (this is not compliant to the DotAAS meta model)

        TODO: Add instruction what to do after construction
        """
        self.value_type: Type[datatypes.AnyXSDType] = value_type
        self.value_id: Reference = value_id
        self._value: ValueDataType = datatypes.trivial_cast(value, value_type)

    @property
    def value(self):
        return self._value

    @value.setter
    def value(self, value) -> None:
        if value is None:
            raise AttributeError('Value can not be None')
        else:
            self._value = datatypes.trivial_cast(value, self.value_type)

    def __repr__(self) -> str:
        return "ValueReferencePair(value_type={}, value={}, value_id={})".format(self.value_type,
                                                                                 self.value,
                                                                                 self.value_id)


ValueList = Set[ValueReferencePair]


class Namespace(metaclass=abc.ABCMeta):
    """
    Abstract baseclass for all objects which form a Namespace to hold Referable objects and resolve them by their
    id_short.

    A Namespace can contain multiple NamespaceSets, which contain Referable objects of different types. However, the
    id_short of each object must be unique across all NamespaceSets of one Namespace.

    :ivar namespace_element_sets: A list of all NamespaceSets of this Namespace
    """
    @abc.abstractmethod
    def __init__(self) -> None:
        super().__init__()
        self.namespace_element_sets: List[NamespaceSet] = []

    def get_referable(self, id_short: str) -> Referable:
        """
        Find a Referable in this Namespaces by its id_short

        :raises KeyError: If no such Referable can be found
        """
        for dict_ in self.namespace_element_sets:
            if id_short in dict_:
                return dict_.get_referable(id_short)
        raise KeyError("Referable with id_short {} not found in this namespace".format(id_short))

    def remove_referable(self, id_short: str) -> None:
        """
        Remove a Referable from this Namespace by its id_short

        :raises KeyError: If no such Referable can be found
        """
        for dict_ in self.namespace_element_sets:
            if id_short in dict_:
                return dict_.remove(id_short)
        raise KeyError("Referable with id_short {} not found in this namespace".format(id_short))

    def __iter__(self) -> Iterator[_RT]:
        return itertools.chain.from_iterable(self.namespace_element_sets)


class NamespaceSet(MutableSet[_RT], Generic[_RT]):
    """
    Helper class for storing Referable objects of a given type in a Namespace and find them by their id_short.

    This class behaves much like a set of Referable objects of a defined type, but uses a dict internally to rapidly
    find those objects by their id_short. Additionally, it manages the `parent` attribute of the stored Referables and
    ensures the uniqueness of their id_short within the Namespace.

    Use `add()`, `remove()`, `pop()`, `discard()`, `clear()`, `len()`, `x in` checks and iteration  just like on a
    normal set of Referables. To get a referable by its id_short, use `get_referable()` or `get()` (the latter one
    allows a default argument and returns None instead of raising a KeyError). As a bonus, the `x in` check supports
    checking for existence of id_short *or* a concrete Referable object.
    """
    def __init__(self, parent: Namespace, items: Iterable[_RT] = ()) -> None:
        """
        Initialize a new NamespaceSet.

        This initializer automatically takes care of adding this set to the `namespace_element_sets` list of the
        Namespace.

        :param parent: The Namespace this set belongs to
        :param items: A given list of Referable items to be added to the set
        :raises KeyError: When `items` contains multiple objects with same id_short
        """
        self.parent = parent
        parent.namespace_element_sets.append(self)
        self._backend: Dict[str, _RT] = {}
        try:
            for i in items:
                self.add(i)
        except Exception:
            # Do a rollback, when an exception occurs while adding items
            self.clear()
            raise

    def __contains__(self, x: object) -> bool:
        if isinstance(x, str):
            return x in self._backend
        elif isinstance(x, Referable):
            return self._backend.get(x.id_short) is x
        else:
            return False

    def __len__(self) -> int:
        return len(self._backend)

    def __iter__(self) -> Iterator[_RT]:
        return iter(self._backend.values())

    def add(self, value: _RT):
        for set_ in self.parent.namespace_element_sets:
            if value.id_short in set_:
                raise KeyError("Referable with id_short '{}' is already present in {}"
                               .format(value.id_short,
                                       "this set of objects"
                                       if set_ is self else "another set in the same namespace"))
        if value.parent is not None and value.parent is not self.parent:
            raise ValueError("Object has already a parent, but it must not be part of two namespaces.")
            # TODO remove from current parent instead (allow moving)?
        value.parent = self.parent
        self._backend[value.id_short] = value

    def remove(self, item: Union[str, _RT]):
        if isinstance(item, str):
            del self._backend[item]
        else:
            item_in_dict = self._backend[item.id_short]
            if item_in_dict is not item:
                raise KeyError("Item not found in NamespaceDict (other item with same id_short exists)")
            item.parent = None
            del self._backend[item.id_short]

    def discard(self, x: _RT) -> None:
        if x not in self:
            return
        self.remove(x)

    def pop(self) -> _RT:
        _, value = self._backend.popitem()
        value.parent = None
        return value

    def clear(self) -> None:
        for value in self._backend.values():
            value.parent = None
        self._backend.clear()

    def get_referable(self, key) -> _RT:
        """
        Find an object in this set by its id_short

        :raises KeyError: If no such object can be found
        """
        return self._backend[key]

    def get(self, key, default: Optional[_RT] = None) -> Optional[_RT]:
        """
        Find an object in this set by its id_short, with fallback parameter

        :param default: An object to be returned, if no object with the given id_short is found
        :return: The Referable object with the given id_short in the set. Otherwise the `default` object or None, if
                 none is given.
        """
        return self._backend.get(key, default)

    def update_nss_from(self, other: "NamespaceSet"):
        """
        Update a NamespaceSet from a given NamespaceSet.

        WARNING: By updating, the "other" NamespaceSet gets destroyed.

        :param other: The NamespaceSet to update from
        """
        referables_to_add: List[Referable] = []  # objects from the other nss to add to self
        referables_to_remove: List[Referable] = []  # objects to remove from self
        for other_referable in other:
            try:
                referable = self._backend[other_referable.id_short]
                if type(referable) is type(other_referable):
                    # referable is the same as other referable
                    referable.update_from(other_referable, update_source=True)
            except KeyError:
                # other referable is not in NamespaceSet
                referables_to_add.append(other_referable)
        for id_short, referable in self._backend.items():
            if not other.get(id_short):
                # referable does not exist in the other NamespaceSet
                referables_to_remove.append(referable)
        for referable_to_add in referables_to_add:
            other.remove(referable_to_add)
            self.add(referable_to_add)  # type: ignore
        for referable_to_remove in referables_to_remove:
            self.remove(referable_to_remove)  # type: ignore


class OrderedNamespaceSet(NamespaceSet[_RT], MutableSequence[_RT], Generic[_RT]):
    """
    A specialized version of NamespaceSet, that keeps track of the order of the stored Referable objects.

    Additionally to the MutableSet interface of NamespaceSet, this class provides a set-like interface (actually it
    is derived from MutableSequence). However, we don't permit duplicate entries in the ordered list of objects.
    """
    def __init__(self, parent: Namespace, items: Iterable[_RT] = ()) -> None:
        """
        Initialize a new OrderedNamespaceSet.

        This initializer automatically takes care of adding this set to the `namespace_element_sets` list of the
        Namespace.

        :param parent: The Namespace this set belongs to
        :param items: A given list of Referable items to be added to the set
        :raises KeyError: When `items` contains multiple objects with same id_short
        """
        self._order: List[_RT] = []
        super().__init__(parent, items)

    def __iter__(self) -> Iterator[_RT]:
        return iter(self._order)

    def add(self, value: _RT):
        super().add(value)
        self._order.append(value)

    def remove(self, item: Union[str, _RT]):
        if isinstance(item, str):
            item = self.get_referable(item)
        super().remove(item)
        self._order.remove(item)

    def pop(self, i: Optional[int] = None):
        if i is None:
            value = super().pop()
            self._order.remove(value)
        else:
            value = self._order.pop(i)
            super().remove(value)
        return value

    def clear(self) -> None:
        super().clear()
        self._order.clear()

    def insert(self, index: int, object_: _RT) -> None:
        super().add(object_)
        self._order.insert(index, object_)

    @overload
    def __getitem__(self, i: int) -> _RT: ...

    @overload
    def __getitem__(self, s: slice) -> MutableSequence[_RT]: ...

    def __getitem__(self, s: Union[int, slice]) -> Union[_RT, MutableSequence[_RT]]:
        return self._order[s]

    @overload
    def __setitem__(self, i: int, o: _RT) -> None: ...

    @overload
    def __setitem__(self, s: slice, o: Iterable[_RT]) -> None: ...

    def __setitem__(self, s, o) -> None:
        if isinstance(s, int):
            deleted_items = [self._order[s]]
            super().add(o)
            self._order[s] = o
        else:
            deleted_items = self._order[s]
            new_items = itertools.islice(o, len(deleted_items))
            successful_new_items = []
            try:
                for i in new_items:
                    super().add(i)
                    successful_new_items.append(i)
            except Exception:
                # Do a rollback, when an exception occurs while adding items
                for i in successful_new_items:
                    super().remove(i)
                raise
            self._order[s] = new_items
        for i in deleted_items:
            super().remove(i)

    @overload
    def __delitem__(self, i: int) -> None: ...

    @overload
    def __delitem__(self, i: slice) -> None: ...

    def __delitem__(self, i: Union[int, slice]) -> None:
        if isinstance(i, int):
            i = slice(i, i+1)
        for o in self._order[i]:
            super().remove(o)
<<<<<<< HEAD
        del self._order[i]


class DataSpecificationContent(metaclass=abc.ABCMeta):
    """
    Content of a DataSpecification.

    <<abstract>>
    """
    pass


class IdentifierKeyValuePair():
    """
    An IdentifierKeyValuePair describes a generic identifier as key-value pair

    :ivar key: Key of the identifier
    :ivar value: The value of the identifier with the corresponding key.
    :ivar external_subject_id: The (external) subject the key belongs to or has meaning to.

    TODO: Derive from HasSemantics
    """

    def __init__(self,
                 key: str,
                 value: str,
                 external_subject_id: Reference,
                 semantic_id: Optional[Reference] = None):
        if key == "":
            raise ValueError("key is not allowed to be an empty string")
        if value == "":
            raise ValueError("value is not allowed to be an empty string")
        self.key: str
        self.value: str
        self.external_subject_id: Reference

        super().__setattr__('key', key)
        super().__setattr__('value', value)
        super().__setattr__('external_subject_id', external_subject_id)

    def __setattr__(self, key, value):
        """Prevent modification of attributes."""
        raise AttributeError('IdentifierKeyValuePair is immutable')

    def __eq__(self, other: object) -> bool:
        if not isinstance(other, IdentifierKeyValuePair):
            return NotImplemented
        return (self.key == other.key
                and self.value == other.value
                and self.external_subject_id == other.external_subject_id)

    def __hash__(self):
        return hash((self.key, self.value, self.external_subject_id))

    def __repr__(self) -> str:
        return "IdentifierKeyValuePair(key={}, value={}, external_subject_id={})".format(self.key, self.value,
                                                                                         self.external_subject_id)
=======
        del self._order[i]
>>>>>>> 766aa5c7
<|MERGE_RESOLUTION|>--- conflicted
+++ resolved
@@ -1271,17 +1271,7 @@
             i = slice(i, i+1)
         for o in self._order[i]:
             super().remove(o)
-<<<<<<< HEAD
         del self._order[i]
-
-
-class DataSpecificationContent(metaclass=abc.ABCMeta):
-    """
-    Content of a DataSpecification.
-
-    <<abstract>>
-    """
-    pass
 
 
 class IdentifierKeyValuePair():
@@ -1328,7 +1318,4 @@
 
     def __repr__(self) -> str:
         return "IdentifierKeyValuePair(key={}, value={}, external_subject_id={})".format(self.key, self.value,
-                                                                                         self.external_subject_id)
-=======
-        del self._order[i]
->>>>>>> 766aa5c7
+                                                                                         self.external_subject_id)