# Copyright (c) 2020 the Eclipse BaSyx Authors
#
# This program and the accompanying materials are made available under the terms of the MIT License, available in
# the LICENSE file of this project.
#
# SPDX-License-Identifier: MIT
"""
This module implements the basic structures of the AAS meta-model, including the abstract classes and enums needed for
the higher level classes to inherit from.
"""

import abc
import inspect
import itertools
from abc import abstractmethod
from enum import Enum, unique
from typing import List, Optional, Set, TypeVar, MutableSet, Generic, Iterable, Dict, Iterator, Union, overload, \
    MutableSequence, Type, Any, TYPE_CHECKING, Tuple, Callable
import re

from . import datatypes
from ..backend import backends

if TYPE_CHECKING:
    from . import provider

DataTypeDefXsd = Type[datatypes.AnyXSDType]
ValueDataType = datatypes.AnyXSDType  # any xsd atomic type (from .datatypes)
BlobType = bytes
ContentType = str  # any mimetype as in RFC2046
PathType = str
QualifierType = str
# A dict of language-Identifier (according to ISO 639-1 and ISO 3166-1) and string in this language.
# The meaning of the string in each language is the same.
# << Data Type >> Example ["en-US", "germany"]
LangStringSet = Dict[str, str]

Identifier = str


@unique
class KeyTypes(Enum):
    """
    Enumeration for denoting which kind of entity is referenced. They can be categorized in ReferableElements,
    IdentifiableElements and other KeyTypes

    **IdentifiableElements starting from 0**

    :cvar ASSET_ADMINISTRATION_SHELL: :class:`~aas.model.aas.AssetAdministrationShell`
    :cvar CONCEPT_DESCRIPTION: :class:`~aas.model.concept.ConceptDescription`
    :cvar SUBMODEL: :class:`~aas.model.submodel.Submodel`

    **ReferableElements starting from 1000**

    *Note:* DataElement is abstract, i. e. if a key uses :attr:`~.KeyTypes.DATA_ELEMENT` the reference may be
    :class:`~aas.model.submodel.Property`, :class:`~aas.model.submodel.File` etc.

    *Note:* SubmodelElement is abstract, i.e. if a key uses :attr:`~.KeyTypes.SUBMODEL_ELEMENT`
    the reference may be a :class:`~aas.model.submodel.Property`, a
    :class:`~aas.model.submodel.SubmodelElementCollection`, an :class:`~aas.model.submodel.Operation` etc.

    :cvar ANNOTATED_RELATIONSHIP_ELEMENT: :class:`~aas.model.submodel.AnnotatedRelationshipElement`
    :cvar BASIC_EVENT_ELEMENT: :class:`~aas.model.submodel.BasicEventElement`
    :cvar BLOB: :class:`~aas.model.submodel.Blob`
    :cvar CAPABILITY: :class:`~aas.model.submodel.Capability`
    :cvar DATA_ELEMENT: :class:`~aas.model.submodel.DataElement`
    :cvar ENTITY: :class:`~aas.model.submodel.Entity`
    :cvar EVENT_ELEMENT: :class:`~aas.model.submodel.EventElement`, Note: EventElement is abstract
    :cvar FILE: :class:`~aas.model.submodel.File`
    :cvar MULTI_LANGUAGE_PROPERTY: :class:`~aas.model.submodel.MultiLanguageProperty` property with a value that can be
                                   provided in multiple languages
    :cvar OPERATION: :class:`~aas.model.submodel.Operation`
    :cvar PROPERTY: :class:`~aas.model.submodel.Property`
    :cvar RANGE: :class:`~aas.model.submodel.Range` with min and max
    :cvar REFERENCE_ELEMENT: :class:`~aas.model.submodel.ReferenceElement`
    :cvar RELATIONSHIP_ELEMENT: :class:`~aas.model.submodel.RelationshipElement`
    :cvar SUBMODEL_ELEMENT: :class:`~aas.model.submodel.SubmodelElement`
    :cvar SUBMODEL_ELEMENT_COLLECTION: :class:`~aas.model.submodel.SubmodelElementCollection`

    **KeyTypes starting from 2000**

    :cvar GLOBAL_REFERENCE: reference to an element not belonging to an asset administration shell
    :cvar FRAGMENT_REFERENCE: unique reference to an element within a file. The file itself is assumed to be part of an
                              asset administration shell.
    """

    # AasIdentifiables starting from 0
    # keep _ASSET = 0 as a protected enum member here, so 0 isn't reused by a future key type
    _ASSET = 0
    ASSET_ADMINISTRATION_SHELL = 1
    CONCEPT_DESCRIPTION = 2
    SUBMODEL = 3

    # AasSubmodelElements starting from 1000
    # keep _ACCESS_PERMISSION_RULE = 1000 as a protected enum member here, so 1000 isn't reused by a future key type
    _ACCESS_PERMISSION_RULE = 1000
    ANNOTATED_RELATIONSHIP_ELEMENT = 1001
    BASIC_EVENT_ELEMENT = 1002
    BLOB = 1003
    CAPABILITY = 1004
    # keep _CONCEPT_DICTIONARY = 1005 as a protected enum member here, so 1005 isn't reused by a future key type
    _CONCEPT_DICTIONARY = 1005
    DATA_ELEMENT = 1006
    ENTITY = 1007
    EVENT_ELEMENT = 1008
    FILE = 1009
    MULTI_LANGUAGE_PROPERTY = 1010
    OPERATION = 1011
    PROPERTY = 1012
    RANGE = 1013
    REFERENCE_ELEMENT = 1014
    RELATIONSHIP_ELEMENT = 1015
    SUBMODEL_ELEMENT = 1016
    SUBMODEL_ELEMENT_COLLECTION = 1017
    # keep _VIEW = 1018 as a protected enum member here, so 1018 isn't reused by a future key type
    _VIEW = 1018
    SUBMODEL_ELEMENT_LIST = 1019

    # GenericFragmentKeys and GenericGloballyIdentifiables starting from 2000
    GLOBAL_REFERENCE = 2000
    FRAGMENT_REFERENCE = 2001

    @property
    def is_aas_identifiable(self) -> bool:
        return self in (self.ASSET_ADMINISTRATION_SHELL, self.CONCEPT_DESCRIPTION, self.SUBMODEL)

    @property
    def is_generic_globally_identifiable(self) -> bool:
        return self == self.GLOBAL_REFERENCE

    @property
    def is_generic_fragment_key(self) -> bool:
        return self == self.FRAGMENT_REFERENCE

    @property
    def is_aas_submodel_element(self) -> bool:
        return self in (
            self.ANNOTATED_RELATIONSHIP_ELEMENT,
            self.BASIC_EVENT_ELEMENT,
            self.BLOB,
            self.CAPABILITY,
            self.DATA_ELEMENT,
            self.ENTITY,
            self.EVENT_ELEMENT,
            self.FILE,
            self.MULTI_LANGUAGE_PROPERTY,
            self.OPERATION,
            self.PROPERTY,
            self.RANGE,
            self.REFERENCE_ELEMENT,
            self.RELATIONSHIP_ELEMENT,
            self.SUBMODEL_ELEMENT,
            self.SUBMODEL_ELEMENT_COLLECTION,
            self.SUBMODEL_ELEMENT_LIST
        )

    @property
    def is_aas_referable_non_identifiable(self) -> bool:
        return self.is_aas_submodel_element

    @property
    def is_fragment_key_element(self) -> bool:
        return self.is_aas_referable_non_identifiable or self.is_generic_fragment_key

    @property
    def is_globally_identifiable(self) -> bool:
        return self.is_aas_identifiable or self.is_generic_globally_identifiable


@unique
class EntityType(Enum):
    """
    Enumeration for denoting whether an entity is a self-managed or a co-managed entity

    :cvar CO_MANAGED_ENTITY: For co-managed entities there is no separate
                             :class:`AAS <aas.model.aas.AssetAdministrationShell>`. Co-managed entities need to be part
                             of a self-managed entity
    :cvar SELF_MANAGED_ENTITY: Self-managed entities have their own
                               :class:`AAS <aas.model.aas.AssetAdministrationShell>`, but can be part of the bill of
                               material of a composite self-managed entity.
    """

    CO_MANAGED_ENTITY = 0
    SELF_MANAGED_ENTITY = 1


@unique
class ModelingKind(Enum):
    """
    Enumeration for denoting whether an element is a type or an instance.
    *Note:* An :attr:`~.ModelingKind.INSTANCE` becomes an individual entity of a template, for example a device model,
    by defining specific property values.

    *Note:* In an object oriented view, an instance denotes an object of a template (class).

    :cvar TEMPLATE: Software element which specifies the common attributes shared by all instances of the template
    :cvar INSTANCE: concrete, clearly identifiable component of a certain template.
        *Note:*  It becomes an individual entity of a template, for example a device model, by defining
        specific property values.
        *Note:* In an object oriented view, an instance denotes an object of a template (class).
    """

    TEMPLATE = 0
    INSTANCE = 1


@unique
class AssetKind(Enum):
    """
    Enumeration for denoting whether an element is a type or an instance.
    *Note:* :attr:`~.AssetKind.INSTANCE` becomes an individual entity of a type, for example a device, by defining
    specific property values.

    *Note:* In an object oriented view, an instance denotes an object of a class (of a type)

    :cvar TYPE: hardware or software element which specifies the common attributes shared by all instances of the type
    :cvar INSTANCE: concrete, clearly identifiable component of a certain type,
                    *Note:* It becomes an individual entity of a type, for example a device, by defining specific
                    property values.
                    *Note:* In an object oriented view, an instance denotes an object of a class (of a type)
    """

    TYPE = 0
    INSTANCE = 1


@unique
class Direction(Enum):
    """
    Direction of an event. Used in :class:`aas.model.submodel.BasicEventElement`.
    """

    INPUT = 0
    OUTPUT = 1


@unique
class StateOfEvent(Enum):
    """
    State of an event. Used in :class:`aas.model.submodel.BasicEventElement`.
    """

    ON = 0
    OFF = 1


class Key:
    """
    A key is a reference to an element by its id.

    :ivar type_: Denote which kind of entity is referenced. In case type = :attr:`~.KeyTypes.GLOBAL_REFERENCE` then
                the element is a global unique id. In all other cases the key references a model element of the same or
                of another AAS. The name of the model element is explicitly listed.
    :ivar value: The key value, for example an IRDI or IRI
    """

    def __init__(self,
                 type_: KeyTypes,
                 value: str):
        """
        TODO: Add instruction what to do after construction
        """
        self.type: KeyTypes
        if value == "":
            raise ValueError("value is not allowed to be an empty string")
        self.value: str
        super().__setattr__('type', type_)
        super().__setattr__('value', value)

    def __setattr__(self, key, value):
        """Prevent modification of attributes."""
        raise AttributeError('Reference is immutable')

    def __repr__(self) -> str:
        return "Key(type={}, value={})".format(self.type.name, self.value)

    def __str__(self) -> str:
        return self.value

    def __eq__(self, other: object) -> bool:
        if not isinstance(other, Key):
            return NotImplemented
        return (self.value == other.value
                and self.type == other.type)

    def __hash__(self):
        return hash((self.value, self.type))

    def get_identifier(self) -> Optional["Identifier"]:
        """
        Get an :class:`~.Identifier` object corresponding to this key, if it is an identifiable key.

        :return: None if this is no identifiable key, otherwise a corresponding :class:`~.Identifier` string.
        """
        if not self.type.is_aas_identifiable:
            return None
        return self.value

    @staticmethod
    def from_referable(referable: "Referable") -> "Key":
        """
        Construct a key for a given :class:`~.Referable` (or :class:`~.Identifiable`) object

        :param referable: :class:`~.Referable` or :class:`~.Identifiable` object
        :returns: :class:`~.Key`
        """
        # Get the `type` by finding the first class from the base classes list (via inspect.getmro), that is contained
        # in KEY_ELEMENTS_CLASSES
        from . import KEY_TYPES_CLASSES, SubmodelElementList
        try:
            key_type = next(iter(KEY_TYPES_CLASSES[t]
                                 for t in inspect.getmro(type(referable))
                                 if t in KEY_TYPES_CLASSES))
        except StopIteration:
            key_type = KeyTypes.PROPERTY

        if isinstance(referable, Identifiable):
            return Key(key_type, referable.id)
        elif isinstance(referable.parent, SubmodelElementList):
            try:
                return Key(key_type, str(referable.parent.value.index(referable)))  # type: ignore
            except ValueError as e:
                raise ValueError(f"Object {referable!r} is not contained within its parent {referable.parent!r}") from e
        else:
            return Key(key_type, referable.id_short)


class AdministrativeInformation:
    """
    Administrative meta-information for an element like version information.

    *Constraint AASd-005:* A revision requires a version. This means, if there is no version there is no revision
    either.

    :ivar version: Version of the element.
    :ivar revision: Revision of the element.
    """

    def __init__(self,
                 version: Optional[str] = None,
                 revision: Optional[str] = None):
        """
        Initializer of AdministrativeInformation

        :raises ValueError: If version is None and revision is not None

        TODO: Add instruction what to do after construction
        """
        self._version: Optional[str]
        self.version = version
        self._revision: Optional[str]
        self.revision = revision

    def _get_version(self):
        return self._version

    def _set_version(self, version: str):
        if version == "":
            raise ValueError("version is not allowed to be an empty string")
        self._version = version

    version = property(_get_version, _set_version)

    def _get_revision(self):
        return self._revision

    def _set_revision(self, revision: str):
        if revision == "":
            raise ValueError("revision is not allowed to be an empty string")
        if self.version is None and revision:
            raise ValueError("A revision requires a version. This means, if there is no version there is no revision "
                             "neither. Please set version first.")
        self._revision = revision

    revision = property(_get_revision, _set_revision)

    def __eq__(self, other) -> bool:
        if not isinstance(other, AdministrativeInformation):
            return NotImplemented
        return self.version == other.version and self._revision == other._revision

    def __repr__(self) -> str:
        return "AdministrativeInformation(version={}, revision={})".format(self.version, self.revision)


_NSO = TypeVar('_NSO', bound=Union["Referable", "Qualifier", "HasSemantics", "Extension"])


class Namespace(metaclass=abc.ABCMeta):
    """
    Abstract baseclass for all objects which form a Namespace to hold  objects and resolve them by their
    specific attribute.

    <<abstract>>

    :ivar namespace_element_sets: List of :class:`NamespaceSets <aas.model.base.NamespaceSet>`
    """
    @abc.abstractmethod
    def __init__(self) -> None:
        self.namespace_element_sets: List[NamespaceSet] = []

    def _get_object(self, object_type: Type[_NSO], attribute_name: str, attribute) -> _NSO:
        """
        Find an :class:`~._NSO` in this namespace by its attribute

        :raises KeyError: If no such :class:`~._NSO` can be found
        """
        for ns_set in self.namespace_element_sets:
            try:
                return ns_set.get_object_by_attribute(attribute_name, attribute)
            except KeyError:
                continue
        raise KeyError(f"{object_type.__name__} with {attribute_name} {attribute} not found in this namespace")

    def _add_object(self, attribute_name: str, obj: _NSO) -> None:
        """
        Add an :class:`~._NSO` to this namespace by its attribute

        :raises KeyError: If no such :class:`~._NSO` can be found
        """
        for ns_set in self.namespace_element_sets:
            if attribute_name not in ns_set.get_attribute_name_list():
                continue
            ns_set.add(obj)
            return
        raise ValueError(f"{obj!r} can't be added to this namespace")

    def _remove_object(self, object_type: type, attribute_name: str, attribute) -> None:
        """
        Remove an :class:`~.NSO` from this namespace by its attribute

        :raises KeyError: If no such :class:`~.NSO` can be found
        """
        for ns_set in self.namespace_element_sets:
            if attribute_name in ns_set.get_attribute_name_list():
                try:
                    ns_set.remove_by_id(attribute_name, attribute)
                    return
                except KeyError:
                    continue
        raise KeyError(f"{object_type.__name__} with {attribute_name} {attribute} not found in this namespace")


class HasExtension(Namespace, metaclass=abc.ABCMeta):
    """
    Abstract baseclass for all objects which form a Namespace to hold Extension objects and resolve them by their
    name.

    <<abstract>>

    *Constraint AASd-077:* The name of an extension within HasExtensions needs to be unique.

    TODO: This constraint is not yet implemented, a new Class for CustomSets should be implemented

    :ivar namespace_element_sets: List of :class:`NamespaceSets <aas.model.base.NamespaceSet>`
    :ivar extension: A :class:`~.NamespaceSet` of :class:`Extensions <.Extension>` of the element.
    :ivar _MEMBER_OBJ_TYPE: :class:`_NSO <aas.model.base.Namespace>`
    :ivar _ATTRIBUTE_NAME: Specific attribute name <aas.model.base.Namespace>`.
    """
    @abc.abstractmethod
    def __init__(self) -> None:
        self.namespace_element_sets: List[NamespaceSet] = []
        self.extension: NamespaceSet[Extension]

    def get_extension_by_name(self, name: str) -> "Extension":
        """
        Find an :class:`~.Extension` in this namespace by its name

        :raises KeyError: If no such :class:`~.Extension` can be found
        """
        return super()._get_object(Extension, "name", name)

    def add_extension(self, extension: "Extension") -> None:
        """
        Add a :class:`~.Extension` to this Namespace

        :param extension: The :class:`~.Extension` to add
        :raises KeyError: If a :class:`~.Extension` with the same name is already present in this namespace
        :raises ValueError: If the given :class:`~.Extension` already has a parent namespace
        """
        return super()._add_object("name", extension)

    def remove_extension_by_name(self, name: str) -> None:
        """
        Remove an :class:`~.Extension` from this namespace by its name

        :raises KeyError: If no such :class:`~.Extension` can be found
        """
        return super()._remove_object(HasExtension, "name", name)


class Referable(HasExtension, metaclass=abc.ABCMeta):
    """
    An element that is referable by its id_short. This id is not globally unique. This id is unique within
    the name space of the element.

    <<abstract>>

    *Constraint AASd-001:* In case of a referable element not being an identifiable element the
    idShort is mandatory and used for referring to the element in its name space.

    *Constraint AASd-002:* idShort shall only feature letters, digits, underscore ("_"); starting
    mandatory with a letter.

    *Constraint AASd-003:* idShort shall be matched case insensitive.

    *Constraint AASd-004:* Add parent in case of non identifiable elements.

    :ivar _id_short: Identifying string of the element within its name space
    :ivar ~.category: The category is a value that gives further meta information w.r.t. to the class of the element.
                      It affects the expected existence of attributes and the applicability of constraints.
    :ivar description: Description or comments on the element.
    :ivar parent: Reference (in form of a :class:`~.UniqueIdShortNamespace`) to the next referable parent element
        of the element.

    :ivar source: Source of the object, an URI, that defines where this object's data originates from.
                  This is used to specify where the Referable should be updated from and committed to.
                  Default is an empty string, making it use the source of its ancestor, if possible.
    """
    @abc.abstractmethod
    def __init__(self):
        super().__init__()
        self._id_short: str = "NotSet"
        self.display_name: Optional[LangStringSet] = dict()
        self._category: Optional[str] = None
        self.description: Optional[LangStringSet] = dict()
        # We use a Python reference to the parent Namespace instead of a Reference Object, as specified. This allows
        # simpler and faster navigation/checks and it has no effect in the serialized data formats anyway.
        self.parent: Optional[UniqueIdShortNamespace] = None
        self.source: str = ""

    def __repr__(self) -> str:
        reversed_path = []
        item = self  # type: Any
        while item is not None:
            if isinstance(item, Identifiable):
                reversed_path.append(str(item.id))
                break
            elif isinstance(item, Referable):
                reversed_path.append(item.id_short)
                item = item.parent
            else:
                raise AttributeError('Referable must have an identifiable as root object and only parents that are '
                                     'referable')

        return "{}[{}]".format(self.__class__.__name__, " / ".join(reversed(reversed_path)))

    def _get_id_short(self):
        return self._id_short

    def _set_category(self, category: Optional[str]):
        """
        Check the input string

        Constraint AASd-100: An attribute with data type "string" is not allowed to be empty

        :param category: The category is a value that gives further meta information w.r.t. to the class of the element.
                         It affects the expected existence of attributes and the applicability of constraints.
        :raises ValueError: if the constraint is not fulfilled
        """
        if category == "":
            raise AASConstraintViolation(100, "category is not allowed to be an empty string")
        self._category = category

    def _get_category(self) -> Optional[str]:
        return self._category

    category = property(_get_category, _set_category)

    def _set_id_short(self, id_short: str):
        """
        Check the input string

        Constraint AASd-002: idShort of Referables shall only feature letters, digits, underscore ("_"); starting
        mandatory with a letter. I.e. [a-zA-Z][a-zA-Z0-9_]+
        Constraint AASd-003: idShort shall be matched case-insensitive
        Constraint AASd-022: idShort of non-identifiable referables shall be unique in its namespace

        :param id_short: Identifying string of the element within its name space
        :raises ValueError: if the constraint is not fulfilled
        :raises KeyError: if the new idShort causes a name collision in the parent Namespace
        """

        if id_short == self.id_short:
            return
        if id_short == "":
            raise AASConstraintViolation(100, "id_short is not allowed to be an empty string")
        test_id_short: str = str(id_short)
        if not re.fullmatch("[a-zA-Z0-9_]*", test_id_short):
            raise AASConstraintViolation(
                2,
                "The id_short must contain only letters, digits and underscore"
            )
        if not test_id_short[0].isalpha():
            raise AASConstraintViolation(
                2,
                "The id_short must start with a letter"
            )

        if self.parent is not None:
            for set_ in self.parent.namespace_element_sets:
                if set_.contains_id("id_short", id_short):
                    raise KeyError("Object with id_short '{}' is already present in the parent Namespace"
                                   .format(id_short))

            set_add_list: List[NamespaceSet] = []
            for set_ in self.parent.namespace_element_sets:
                if self in set_:
                    set_add_list.append(set_)
                    set_.discard(self)
            self._id_short = id_short
            for set_ in set_add_list:
                set_.add(self)
        # Redundant to the line above. However this way, we make sure that we really update the _id_short
        self._id_short = id_short

    def update(self,
               max_age: float = 0,
               recursive: bool = True,
               _indirect_source: bool = True) -> None:
        """
        Update the local Referable object from any underlying external data source, using an appropriate backend

        If there is no source given, it will find its next ancestor with a source and update from this source.
        If there is no source in any ancestor, this function will do nothing

        :param max_age: Maximum age of the local data in seconds. This method may return early, if the previous update
                        of the object has been performed less than `max_age` seconds ago.
        :param recursive: Also call update on all children of this object. Default is True
        :param _indirect_source: Internal parameter to avoid duplicate updating.
        :raises backends.BackendError: If no appropriate backend or the data source is not available
        """
        # TODO consider max_age
        if not _indirect_source:
            # Update was already called on an ancestor of this Referable. Only update it, if it has its own source
            if self.source != "":
                backends.get_backend(self.source).update_object(updated_object=self,
                                                                store_object=self,
                                                                relative_path=[])

        else:
            # Try to find a valid source for this Referable
            if self.source != "":
                backends.get_backend(self.source).update_object(updated_object=self,
                                                                store_object=self,
                                                                relative_path=[])
            else:
                store_object, relative_path = self.find_source()
                if store_object and relative_path is not None:
                    backends.get_backend(store_object.source).update_object(updated_object=self,
                                                                            store_object=store_object,
                                                                            relative_path=list(relative_path))

        if recursive:
            # update all the children who have their own source
            if isinstance(self, UniqueIdShortNamespace):
                for namespace_set in self.namespace_element_sets:
                    if "id_short" not in namespace_set.get_attribute_name_list():
                        continue
                    for referable in namespace_set:
                        referable.update(max_age, recursive=True, _indirect_source=False)

    def find_source(self) -> Tuple[Optional["Referable"], Optional[List[str]]]:  # type: ignore
        """
        Finds the closest source in this objects ancestors. If there is no source, returns None

        :return: Tuple with the closest ancestor with a defined source and the relative path of id_shorts to that
                 ancestor
        """
        referable: Referable = self
        relative_path: List[str] = [self.id_short]
        while referable is not None:
            if referable.source != "":
                relative_path.reverse()
                return referable, relative_path
            if referable.parent:
                assert isinstance(referable.parent, Referable)
                referable = referable.parent
                relative_path.append(referable.id_short)
                continue
            break
        return None, None

    def update_from(self, other: "Referable", update_source: bool = False):
        """
        Internal function to updates the object's attributes from another object of a similar type.

        This function should not be used directly. It is typically used by backend implementations (database adapters,
        protocol clients, etc.) to update the object's data, after `update()` has been called.

        :param other: The object to update from
        :param update_source: Update the source attribute with the other's source attribute. This is not propagated
                              recursively
        """
        for name, var in vars(other).items():
            # do not update the parent, namespace_element_sets or source (depending on update_source parameter)
            if name in ("parent", "namespace_element_sets") or name == "source" and not update_source:
                continue
            if isinstance(var, NamespaceSet):
                # update the elements of the NameSpaceSet
                vars(self)[name].update_nss_from(var)
            else:
                vars(self)[name] = var  # that variable is not a NameSpaceSet, so it isn't Referable

    def commit(self) -> None:
        """
        Transfer local changes on this object to all underlying external data sources.

        This function commits the current state of this object to its own and each external data source of its
        ancestors. If there is no source, this function will do nothing.
        """
        current_ancestor = self.parent
        relative_path: List[str] = [self.id_short]
        # Commit to all ancestors with sources
        while current_ancestor:
            assert isinstance(current_ancestor, Referable)
            if current_ancestor.source != "":
                backends.get_backend(current_ancestor.source).commit_object(committed_object=self,
                                                                            store_object=current_ancestor,
                                                                            relative_path=list(relative_path))
            relative_path.insert(0, current_ancestor.id_short)
            current_ancestor = current_ancestor.parent
        # Commit to own source and check if there are children with sources to commit to
        self._direct_source_commit()

    def _direct_source_commit(self):
        """
        Commits children of an ancestor recursively, if they have a specific source given
        """
        if self.source != "":
            backends.get_backend(self.source).commit_object(committed_object=self,
                                                            store_object=self,
                                                            relative_path=[])

        if isinstance(self, UniqueIdShortNamespace):
            for namespace_set in self.namespace_element_sets:
                if "id_short" not in namespace_set.get_attribute_name_list():
                    continue
                for referable in namespace_set:
                    referable._direct_source_commit()

    id_short = property(_get_id_short, _set_id_short)


_RT = TypeVar('_RT', bound=Referable)


class UnexpectedTypeError(TypeError):
    """
    Exception to be raised by :meth:`aas.model.base.ModelReference.resolve` if the retrieved object has not the expected
    type.

    :ivar value: The object of unexpected type
    """
    def __init__(self, value: Referable, *args):
        super().__init__(*args)
        self.value = value


class Reference(metaclass=abc.ABCMeta):
    """
    Reference to either a model element of the same or another AAs or to an external entity.

    A reference is an ordered list of keys, each key referencing an element. The complete list of keys may for
    example be concatenated to a path that then gives unique access to an element or entity.

    This is the abstract superclass of GlobalReference and ModelReference, which implements common attributes and
    methods used in both reference types. The two reference types are implemented as separate classes in this SDK to
    allow typing and resolving of References with Reference/type=ModelReference.

    <<abstract>>

    *Constraint AASd-121:* For References the type of the first key of Reference/keys shall be one of
                           GloballyIdentifiables.

    :ivar key: Ordered list of unique reference in its name space, each key referencing an element. The complete
               list of keys may for example be concatenated to a path that then gives unique access to an element
               or entity.
    :ivar referred_semantic_id: SemanticId of the referenced model element. For global references there typically is no
                                semantic id.
    """
    def __init__(self, key: Tuple[Key, ...], referred_semantic_id: Optional["Reference"] = None):
        if len(key) < 1:
            raise ValueError("A reference must have at least one key!")

        # Constraint AASd-121 is enforced by checking AASd-122 for global references and AASd-123 for model references

        self.key: Tuple[Key, ...]
        self.referred_semantic_id: Optional["Reference"]
        super().__setattr__('key', key)
        super().__setattr__('referred_semantic_id', referred_semantic_id)

    def __setattr__(self, key, value):
        """Prevent modification of attributes."""
        raise AttributeError('Reference is immutable')

    def __hash__(self):
        return hash((self.__class__, self.key))

    def __eq__(self, other: object) -> bool:
        if not isinstance(other, self.__class__):
            return NotImplemented
        if len(self.key) != len(other.key):
            return False
        return all(k1 == k2 for k1, k2 in zip(self.key, other.key)) \
            and self.referred_semantic_id == other.referred_semantic_id


class GlobalReference(Reference):
    """
    Reference to either a model element of the same or another AAs or to an external entity.

    A reference is an ordered list of keys, each key referencing an element. The complete list of keys may for
    example be concatenated to a path that then gives unique access to an element or entity.

    *Constraint AASd-122:* For global references the type of the first key of Reference/keys shall be one of
                           GenericGloballyIdentifiables.
    *Constraint AASd-124:* For global references the last key of Reference/keys shall be either one of
                           GenericGloballyIdentifiables or one of GenericFragmentKeys.

    :ivar key: Ordered list of unique reference in its name space, each key referencing an element. The complete
               list of keys may for example be concatenated to a path that then gives unique access to an element
               or entity.
    :ivar referred_semantic_id: SemanticId of the referenced model element. For global references there typically is no
                                semantic id.
    """

    def __init__(self, key: Tuple[Key, ...], referred_semantic_id: Optional["Reference"] = None):
        super().__init__(key, referred_semantic_id)

        if not key[0].type.is_generic_globally_identifiable:
            raise AASConstraintViolation(122, "The type of the first key of a GlobalReference must be a "
                                              f"GenericGloballyIdentifiable: {key[0]!r}")
        if not key[-1].type.is_generic_globally_identifiable and not key[-1].type.is_generic_fragment_key:
            raise AASConstraintViolation(124, "The type of the last key of a GlobalReference must be a "
                                              f"GenericGloballyIdentifiable or a GenericFragmentKey: {key[-1]!r}")

    def __repr__(self) -> str:
        return "GlobalReference(key={})".format(self.key)


class ModelReference(Reference, Generic[_RT]):
    """
    Typed Reference to any referable AAS object.

    This is a special construct of the implementation to allow typed references and de-referencing.

    *Constraint AASd-123:* For model references the type of the first key of Reference/keys shall be one of
                           AasIdentifiables.
    *Constraint AASd-125:* For model references with more than one key in Reference/keys the type of the keys following
                           the first key of Reference/keys shall be one of FragmentKeyElements.
    *Constraint AASd-126:* For model references with more than one key in Reference/keys the type of the last Key in
                           the reference key chain may be one of GenericFragments or no key at all shall have a value
                           out of GenericFragmentKeys.
    *Constraint AASd-127:* For model references with more than one key in Reference/keys a key with type
                           FragmentReference shall be preceded by a key with type File or Blob. All other AAS fragments,
                           i.e. type values out of AasSubmodelElements, do not support fragments.
    *Constraint AASd-128:* For model references the Key/value of a Key preceded by a Key with
                           Key/type=SubmodelElementList is an integer number denoting the position in the array of the
                           submodel element list.

    :ivar key: Ordered list of unique :class:`Keys <.Key>` in its name space, each key referencing an element.
               The complete list of keys may for example be concatenated to a path that then gives unique access to an
               element or entity.
    :ivar ~.type: The type of the referenced object (additional parameter, not from the AAS Metamodel)
                  *Initialization parameter:* `type_`
    :ivar referred_semantic_id: SemanticId of the referenced model element. For global references there typically is no
                                semantic id.
    """
    def __init__(self, key: Tuple[Key, ...], type_: Type[_RT], referred_semantic_id: Optional[Reference] = None):
        super().__init__(key, referred_semantic_id)

        if not key[0].type.is_aas_identifiable:
            raise AASConstraintViolation(123, "The type of the first key of a ModelReference must be an "
                                              f"AasIdentifiable: {key[0]!r}")
        for k in key[1:]:
            if not k.type.is_fragment_key_element:
                raise AASConstraintViolation(125, "The type of all keys following the first of a ModelReference "
                                                  f"must be one of FragmentKeyElements: {k!r}")
        if not key[-1].type.is_generic_fragment_key:
            for k in key[:-1]:
                if k.type.is_generic_fragment_key:
                    raise AASConstraintViolation(126, f"Key {k!r} is a GenericFragmentKey, "
                                                      f"but the last key of the chain is not: {key[-1]!r}")
        for pk, k in zip(key, key[1:]):
            if k.type == KeyTypes.FRAGMENT_REFERENCE and pk.type not in (KeyTypes.BLOB, KeyTypes.FILE):
                raise AASConstraintViolation(127, f"{k!r} is not preceeded by a key of type File or Blob, but {pk!r}")
            if pk.type == KeyTypes.SUBMODEL_ELEMENT_LIST and not k.value.isnumeric():
                raise AASConstraintViolation(128, f"Key {pk!r} references a SubmodelElementList, "
                                                  f"but the value of the succeeding key ({k!r}) is not a non-negative "
                                                  f"integer: {k.value}")

        self.type: Type[_RT]
        object.__setattr__(self, 'type', type_)

    def resolve(self, provider_: "provider.AbstractObjectProvider") -> _RT:
        """
        Follow the :class:`~.Reference` and retrieve the :class:`~.Referable` object it points to

        :param provider_: :class:`~aas.model.provider.AbstractObjectProvider`
        :return: The referenced object (or a proxy object for it)
        :raises IndexError: If the list of keys is empty
        :raises TypeError: If one of the intermediate objects on the path is not a :class:`~aas.model.base.Namespace`
        :raises UnexpectedTypeError: If the retrieved object is not of the expected type (or one of its subclasses). The
                                     object is stored in the `value` attribute of the exception
        :raises KeyError: If the reference could not be resolved
        """

        from . import SubmodelElementList

        # For ModelReferences, the first key must be an AasIdentifiable. So resolve the first key via the provider.
        identifier: Optional[Identifier] = self.key[0].get_identifier()
        if identifier is None:
            raise AssertionError("Retrieving the identifier of the first key failed.")

        resolved_keys: List[str] = []  # for more helpful error messages
        try:
            item: Referable = provider_.get_identifiable(identifier)
        except KeyError as e:
            raise KeyError("Could not resolve identifier {}".format(identifier)) from e
        resolved_keys.append(str(identifier))

        # All keys following the first must not reference identifiables (AASd-125). Thus, we can just follow the path
        # recursively.
        for key in self.key[1:]:
            if not isinstance(item, UniqueIdShortNamespace):
                raise TypeError("Object retrieved at {} is not a Namespace".format(" / ".join(resolved_keys)))
            is_submodel_element_list = isinstance(item, SubmodelElementList)
            try:
                if is_submodel_element_list:
                    # The key's value must be numeric, since this is checked for keys following keys of type
                    # SUBMODEL_ELEMENT_LIST on construction of ModelReferences.
                    # Additionally item is known to be a SubmodelElementList which supports __getitem__ because we're in
                    # the `is_submodel_element_list` branch, but mypy doesn't infer types based on isinstance checks
                    # stored in boolean variables.
                    item = item.value[int(key.value)]  # type: ignore
                else:
                    item = item.get_referable(key.value)
            except (KeyError, IndexError) as e:
                raise KeyError("Could not resolve {} {} at {}".format(
                    "index" if is_submodel_element_list else "id_short", key.value, " / ".join(resolved_keys)))\
                    from e
            resolved_keys.append(item.id_short)

        # Check type
        if not isinstance(item, self.type):
            raise UnexpectedTypeError(item, "Retrieved object {} is not an instance of referenced type {}"
                                            .format(item, self.type.__name__))
        return item

    def get_identifier(self) -> Identifier:
        """
        Retrieve the :class:`~.Identifier` of the :class:`~.Identifiable` object, which is referenced or in which the
        referenced :class:`~.Referable` is contained.

        :returns: :class:`~.Identifier`
        :raises ValueError: If this :class:`~.ModelReference` does not include a Key of AasIdentifiable type
        """
        try:
            last_identifier = next(key.get_identifier()
                                   for key in reversed(self.key)
                                   if key.get_identifier())
            return last_identifier  # type: ignore  # MyPy doesn't get the generator expression above
        except StopIteration:
            raise ValueError("ModelReference cannot be represented as an Identifier, since it does not contain a Key"
                             f" of an AasIdentifiable type ({[t.name for t in KeyTypes if t.is_aas_identifiable]})")

    def __repr__(self) -> str:
        return "ModelReference<{}>(key={})".format(self.type.__name__, self.key)

    @staticmethod
    def from_referable(referable: Referable) -> "ModelReference":
        """
        Construct an :class:`~.ModelReference` to a given :class:`~.Referable` AAS object

        This requires that the :class:`~.Referable` object is :class:`~.Identifiable` itself or is a
        child-, grand-child-, etc. object of an
        :class:`~.Identifiable` object. Additionally, the object must be an instance of a known :class:`~.Referable`
        type.

        :param referable: :class:`~aas.model.base.Referable` object to construct the :class:`~.ModelReference` from
        :returns: Constructed :class:`~.ModelReference`
        :raises ValueError: If no :class:`~aas.model.base.Identifiable` object is found while traversing the object's
                ancestors
        """
        # Get the first class from the base classes list (via inspect.getmro), that is contained in KEY_ELEMENTS_CLASSES
        from . import KEY_TYPES_CLASSES
        try:
            ref_type = next(iter(t for t in inspect.getmro(type(referable)) if t in KEY_TYPES_CLASSES))
        except StopIteration:
            ref_type = Referable

        ref: Referable = referable
        keys: List[Key] = []
        while True:
            keys.append(Key.from_referable(ref))
            if isinstance(ref, Identifiable):
                keys.reverse()
                return ModelReference(tuple(keys), ref_type)
            if ref.parent is None or not isinstance(ref.parent, Referable):
                raise ValueError("The given Referable object is not embedded within an Identifiable object")
            ref = ref.parent


class Resource:
    """
    Resource represents an address to a file (a locator). The value is an URI that can represent an absolute or relative
    path.

    :ivar path: Path and name of the resource (with file extension). The path can be absolute or relative.
    :ivar content_type: Content type of the content of the file. The content type states which file extensions the file
                        can have.
    """
    def __init__(self, path: PathType, content_type: Optional[ContentType] = None):
        self.path: PathType = path
        self.content_type: Optional[ContentType] = content_type


class Identifiable(Referable, metaclass=abc.ABCMeta):
    """
    An element that has a globally unique :class:`~.Identifier`.

    <<abstract>>

    :ivar administration: :class:`~.AdministrativeInformation` of an identifiable element.
    :ivar ~.id: The globally unique id of the element.
    """
    @abc.abstractmethod
    def __init__(self):
        super().__init__()
        self.administration: Optional[AdministrativeInformation] = None
        self._id: Identifier = ""

    def __repr__(self) -> str:
        return "{}[{}]".format(self.__class__.__name__, self.id)

    @property
    def id(self) -> Identifier:
        return self._id

    @id.setter
    def id(self, id_: Identifier) -> None:
        if id_ == "":
            raise ValueError("The id attribute must not be an empty string!")
        self._id = id_


_T = TypeVar("_T")


class ConstrainedList(MutableSequence[_T], Generic[_T]):
    """
    A type of list that can be constrained by hooks. Useful when implementing AASd constraints.
    """

    def __repr__(self) -> str:
        return self.data.__repr__()

    @overload
    def __delitem__(self, i: int) -> None:
        ...

    @overload
    def __delitem__(self, i: slice) -> None:
        ...

    def __delitem__(self, i: Union[int, slice]) -> None:
        if isinstance(i, int):
            i = slice(i, i + 1)
        for o in self.data[i]:
            super().remove(o)
        del self.data[i]

    def __setitem__(self, key, value) -> None:
        self.data[key] = value

    def __len__(self) -> int:
        return len(self.data)

    def __contains__(self, item):
        return item in self.data

    @overload
    def __getitem__(self, key: int) -> _T:
        ...

    @overload
    def __getitem__(self, key: slice) -> MutableSequence[_T]:
        ...

    def __getitem__(self, key):
        if isinstance(key, int):
<<<<<<< HEAD
            if key < 0 or key > self.__len__() - 1:
                raise IndexError
            key = slice(key, key + 1)
        return self.data[key]
=======
            return self.data[key]
        elif isinstance(key, slice):
            start, stop, step = key.indices(len(self.data))
            return [self.data[i] for i in range(start, stop, step)]
        else:
            raise TypeError("Invalid index type")
>>>>>>> 02fd7bf2

    def __init__(self, sequence_: MutableSequence[_T], item_add_hook: Optional[Callable[[_T, List[_T]], None]],
                 item_del_hook: Optional[Callable[[_T, List[_T]], None]]) -> None:
        super().__init__()
        self.data: list[_T] = []
        self._item_add_hook: Optional[Callable[[_T, List[_T]], None]] = item_add_hook
        self._item_del_hook: Optional[Callable[[_T, List[_T]], None]] = item_del_hook
        for item in sequence_:
            super().append(item)

    def append(self, __object: _T) -> None:
        if self._item_add_hook is not None:
            self._item_add_hook(__object, self.data)
        super().append(__object)

    def insert(self, __index: int, __object: _T) -> None:
        if self._item_add_hook is not None:
            self._item_add_hook(__object, self.data)
        if __index.__index__() <= self.__len__():
            self.data.insert(__index, __object)

    def remove(self, __value: _T) -> None:
        if __value in self.data:
            if self._item_del_hook is not None:
                self._item_del_hook(__value, self.data)
            super().remove(__value)
        else:
            raise ValueError("Object not in ConstrainedList")

    def pop(self, __index: int = -1) -> _T:
        __len = len(self.data)
        __index = __index.__index__()
        if __len == 0 or abs(__index) > __len or __index >= __len:
            raise IndexError("Index out of bound")
        __object: _T = self.data[__index]
        if self._item_del_hook is not None:
            self._item_del_hook(__object, self.data)
        return super().pop(__index)

    def extend(self, __iterable: Iterable[_T]) -> None:
        for item in __iterable:
            super().append(item)

    def is_empty(self) -> bool:
        if self.__len__() == 0:
            return True
        return False

    def index(self, value: _T, start: int = 0, stop: Optional[int] = None) -> int:
        if stop is None:
            stop = len(self)
        for __index in range(start, stop):
            if self.data[__index] is value:
                return __index
        raise ValueError

    def count(self, value: Any) -> int:
        _count: int = 0
        for item in self.data:
            if item is value:
                _count += 1
        return _count


class HasSemantics(metaclass=abc.ABCMeta):
    """
    Element that can have a semantic definition.

    <<abstract>>

    :ivar semantic_id: Identifier of the semantic definition of the element. It is called semantic id of the element.
                       The semantic id may either reference an external global id or it may reference a referable model
                       element of kind=Type that defines the semantics of the element.
    """
    def __init__(self):
        super().__init__()
        # TODO: parent can be any `Namespace`, unfortunately this definition would be incompatible with the definition
        #  of Referable.parent as `UniqueIdShortNamespace`
        self.parent: Optional[Any] = None
        self._semantic_id: Optional[Reference] = None
        self._supplementary_semantic_id: ConstrainedList[Reference] = ConstrainedList[Reference](
            sequence_=[], item_add_hook=self._check_constraint_add,
            item_del_hook=self._check_constraint_delete)

    def _check_constraint_add(self, __object: Reference, __constraint_list: ConstrainedList[Reference]) -> None:
        if self._semantic_id is None:
            raise TypeError('No main semantic ID defined')

    def _check_constraint_delete(self, __object: Reference, __constraint_list: ConstrainedList[Reference]) -> None:
        pass

    @property
    def semantic_id(self):
        return self._semantic_id

    @semantic_id.setter
    def semantic_id(self, semantic_id: Optional[Reference]) -> None:
        if semantic_id is None and self._supplementary_semantic_id is not None:
            raise ValueError("semantic_id can not be set to None while there is a _supplementary_semantic_id")
        if self.parent is not None:
            if semantic_id is not None:
                for set_ in self.parent.namespace_element_sets:
                    if set_.contains_id("semantic_id", semantic_id):
                        raise KeyError("Object with semantic_id is already present in the parent Namespace")
            set_add_list: List[NamespaceSet] = []
            for set_ in self.parent.namespace_element_sets:
                if self in set_:
                    set_add_list.append(set_)
                    set_.discard(self)
            self._semantic_id = semantic_id
            for set_ in set_add_list:
                set_.add(self)
        # Redundant to the line above. However this way, we make sure that we really update the _semantic_id
        self._semantic_id = semantic_id

    def add_supplementary_semantic_id(self, ref: Reference) -> None:
        self._supplementary_semantic_id.append(ref)

    def supplementary_semantic_id(self):
        return self._supplementary_semantic_id

    def delete_supplementary_semantic_id(self, ref: Reference):
        self._supplementary_semantic_id.remove(ref)


class Extension(HasSemantics):
    """
    Single extension of an element

    :ivar name: An extension of the element.
    :ivar value_type: Type (:class:`~.DataTypeDefXsd`) of the value of the extension. Default: xsd:string
    :ivar value: Value (:class:`~.ValueDataType`) of the extension
    :ivar refers_to: An iterable of :class:`~.ModelReference` to elements the extension refers to
    :ivar semantic_id: The semantic_id defined in the :class:`~.HasSemantics` class.
    """

    def __init__(self,
                 name: str,
                 value_type: Optional[DataTypeDefXsd] = None,
                 value: Optional[ValueDataType] = None,
                 refers_to: Iterable[ModelReference] = (),
                 semantic_id: Optional[Reference] = None):
        super().__init__()
        self.parent: Optional[HasExtension] = None
        self._name: str
        self.name: str = name
        self.value_type: Optional[DataTypeDefXsd] = value_type
        self._value: Optional[ValueDataType]
        self.value = value
        self.refers_to: Iterable[ModelReference] = refers_to
        self.semantic_id: Optional[Reference] = semantic_id

    def __repr__(self) -> str:
        return "Extension(name={})".format(self.name)

    @property
    def value(self):
        return self._value

    @value.setter
    def value(self, value) -> None:
        if value is None:
            self._value = None
        else:
            if self.value_type is None:
                raise ValueError('ValueType must be set, if value is not None')
            self._value = datatypes.trivial_cast(value, self.value_type)

    @property
    def name(self):
        return self._name

    @name.setter
    def name(self, name: str) -> None:
        if self.parent is not None:
            for set_ in self.parent.namespace_element_sets:
                if set_.contains_id("name", name):
                    raise KeyError("Object with name '{}' is already present in the parent Namespace"
                                   .format(name))
            set_add_list: List[NamespaceSet] = []
            for set_ in self.parent.namespace_element_sets:
                if self in set_:
                    set_add_list.append(set_)
                    set_.discard(self)
            self._name = name
            for set_ in set_add_list:
                set_.add(self)
        # Redundant to the line above. However this way, we make sure that we really update the _name
        self._name = name


class HasKind(metaclass=abc.ABCMeta):
    """
    An element with a kind is an element that can either represent a type or an instance.
    Default for an element is that it is representing an instance.

    <<abstract>>

    :ivar _kind: Kind of the element: either type or instance. Default = :attr:`~ModelingKind.INSTANCE`.
    """
    @abc.abstractmethod
    def __init__(self):
        super().__init__()
        self._kind: ModelingKind = ModelingKind.INSTANCE

    @property
    def kind(self):
        return self._kind


class Qualifiable(Namespace, metaclass=abc.ABCMeta):
    """
    Abstract baseclass for all objects which form a Namespace to hold :class:`~.Qualifier` objects and resolve them by
    their type.

    <<abstract>>

    :ivar namespace_element_sets: A list of all :class:`NamespaceSets <.NamespaceSet>` of this Namespace
    :ivar qualifier: Unordered list of :class:`Qualifiers <~.Qualifier>` that gives additional qualification of a
        qualifiable element.
    """
    @abc.abstractmethod
    def __init__(self):
        super().__init__()
        self.namespace_element_sets: List[NamespaceSet] = []
        self.qualifier: NamespaceSet[Qualifier]

    def get_qualifier_by_type(self, qualifier_type: QualifierType) -> "Qualifier":
        """
        Find a :class:`~.Qualifier` in this Namespace by its type

        :raises KeyError: If no such :class:`~.Qualifier` can be found
        """
        return super()._get_object(Qualifier, "type", qualifier_type)

    def add_qualifier(self, qualifier: "Qualifier") -> None:
        """
        Add a :class:`~.Qualifier` to this Namespace

        :param qualifier: The :class:`~.Qualifier` to add
        :raises KeyError: If a qualifier with the same type is already present in this namespace
        :raises ValueError: If the passed object already has a parent namespace
        """
        return super()._add_object("type", qualifier)

    def remove_qualifier_by_type(self, qualifier_type: QualifierType) -> None:
        """
        Remove a :class:`~.Qualifier` from this Namespace by its type

        :raises KeyError: If no such :class:`~.Qualifier` can be found
        """
        return super()._remove_object(Qualifiable, "type", qualifier_type)


class Qualifier(HasSemantics):
    """
    A qualifier is a type-value pair that makes additional statements w.r.t. the value of the element.

    *Constraint AASd-006:* if both, the value and the valueId are present, then the value needs to be
    identical to the value of the referenced coded value in Qualifier/valueId.

    :ivar type: The type (:class:`~.QualifierType`) of the qualifier that is applied to the element.
    :ivar value_type: Data type (:class:`~.DataTypeDefXsd`) of the qualifier value
    :ivar value: The value (:class:`~.ValueDataType`) of the qualifier.
    :ivar value_id: :class:`~.Reference` to the global unique id of a coded value.
    :ivar semantic_id: The semantic_id defined in :class:`~.HasSemantics`.
    """

    def __init__(self,
                 type_: QualifierType,
                 value_type: DataTypeDefXsd,
                 value: Optional[ValueDataType] = None,
                 value_id: Optional[Reference] = None,
                 semantic_id: Optional[Reference] = None):
        """
        TODO: Add instruction what to do after construction
        """
        super().__init__()
        self.parent: Optional[Qualifiable] = None
        self._type: QualifierType
        self.type: QualifierType = type_
        self.value_type: DataTypeDefXsd = value_type
        self._value: Optional[ValueDataType] = datatypes.trivial_cast(value, value_type) if value is not None else None
        self.value_id: Optional[Reference] = value_id
        self.semantic_id: Optional[Reference] = semantic_id

    def __repr__(self) -> str:
        return "Qualifier(type={})".format(self.type)

    @property
    def value(self):
        return self._value

    @value.setter
    def value(self, value) -> None:
        if value is None:
            self._value = None
        else:
            self._value = datatypes.trivial_cast(value, self.value_type)

    @property
    def type(self):
        return self._type

    @type.setter
    def type(self, type_: QualifierType) -> None:
        if self.parent is not None:
            for set_ in self.parent.namespace_element_sets:
                if set_.contains_id("type", type_):
                    raise KeyError("Object with type '{}' is already present in the parent Namespace"
                                   .format(type_))
            set_add_list: List[NamespaceSet] = []
            for set_ in self.parent.namespace_element_sets:
                if self in set_:
                    set_add_list.append(set_)
                    set_.discard(self)
            self._type = type_
            for set_ in set_add_list:
                set_.add(self)
        # Redundant to the line above. However this way, we make sure that we really update the _type
        self._type = type_


class ValueReferencePair:
    """
    A value reference pair within a value list. Each value has a global unique id defining its semantic.

    <<DataType>>

    :ivar value: The value of the referenced concept definition of the value in value_id
    :ivar value_id: Global unique id of the value.
    :ivar value_type: XSD datatype of the value (this is not compliant to the DotAAS meta model)
    """

    def __init__(self,
                 value_type: DataTypeDefXsd,
                 value: ValueDataType,
                 value_id: Reference):
        """


        TODO: Add instruction what to do after construction
        """
        self.value_type: DataTypeDefXsd = value_type
        self.value_id: Reference = value_id
        self._value: ValueDataType = datatypes.trivial_cast(value, value_type)

    @property
    def value(self):
        return self._value

    @value.setter
    def value(self, value) -> None:
        if value is None:
            raise AttributeError('Value can not be None')
        else:
            self._value = datatypes.trivial_cast(value, self.value_type)

    def __repr__(self) -> str:
        return "ValueReferencePair(value_type={}, value={}, value_id={})".format(self.value_type,
                                                                                 self.value,
                                                                                 self.value_id)


ValueList = Set[ValueReferencePair]


class UniqueIdShortNamespace(Namespace, metaclass=abc.ABCMeta):
    """
    Abstract baseclass for all objects which form a Namespace to hold :class:`~.Referable` objects and resolve them by
    their id_short.

    A Namespace can contain multiple :class:`NamespaceSets <~.NamespaceSet>`, which contain :class:`~.Referable` objects
    of different types. However, the id_short of each object must be unique across all NamespaceSets of one Namespace.



    :ivar namespace_element_sets: A list of all :class:`NamespaceSets <.NamespaceSet>` of this Namespace
    """
    @abc.abstractmethod
    def __init__(self) -> None:
        self.namespace_element_sets: List[NamespaceSet] = []

    def get_referable(self, id_short: str) -> Referable:
        """
        Find a :class:`~.Referable` in this Namespace by its id_short

        :param id_short: id_short
        :returns: :class:`~.Referable`
        :raises KeyError: If no such :class:`~.Referable` can be found
        """
        return super()._get_object(Referable, "id_short", id_short)  # type: ignore

    def add_referable(self, referable: Referable) -> None:
        """
        Add a :class:`~.Referable` to this Namespace

        :param referable: The :class:`~.Referable` to add
        :raises KeyError: If a :class:`~.Referable` with the same name is already present in this namespace
        :raises ValueError: If the given :class:`~.Referable` already has a parent namespace
        """
        return super()._add_object("id_short", referable)

    def remove_referable(self, id_short: str) -> None:
        """
        Remove a :class:`~.Referable` from this Namespace by its `id_short`

        :param id_short: id_short
        :raises KeyError: If no such :class:`~.Referable` can be found
        """
        return super()._remove_object(Referable, "id_short", id_short)

    def __iter__(self) -> Iterator[Referable]:
        namespace_set_list: List[NamespaceSet] = []
        for namespace_set in self.namespace_element_sets:
            if len(namespace_set) == 0:
                namespace_set_list.append(namespace_set)
                continue
            if "id_short" in namespace_set.get_attribute_name_list():
                namespace_set_list.append(namespace_set)
        return itertools.chain.from_iterable(namespace_set_list)


class UniqueSemanticIdNamespace(Namespace, metaclass=abc.ABCMeta):
    """
    Abstract baseclass for all objects which form a Namespace to hold HasSemantics objects and resolve them by their
    their semantic_id.

    A Namespace can contain multiple NamespaceSets, which contain HasSemantics objects of different types. However, the
    the semantic_id of each object must be unique across all NamespaceSets of one Namespace.

    :ivar namespace_element_sets: A list of all NamespaceSets of this Namespace
    """
    @abc.abstractmethod
    def __init__(self) -> None:
        self.namespace_element_sets: List[NamespaceSet] = []

    def get_object_by_semantic_id(self, semantic_id: Reference) -> HasSemantics:
        """
        Find an HasSemantics in this Namespaces by its semantic_id

        :raises KeyError: If no such HasSemantics can be found
        """
        return super()._get_object(HasSemantics, "semantic_id", semantic_id)  # type: ignore

    def remove_object_by_semantic_id(self, semantic_id: Reference) -> None:
        """
        Remove an HasSemantics from this Namespace by its semantic_id

        :raises KeyError: If no such HasSemantics can be found
        """
        return super()._remove_object(HasSemantics, "semantic_id", semantic_id)


ATTRIBUTE_TYPES = Union[str, Reference, QualifierType]


class NamespaceSet(MutableSet[_NSO], Generic[_NSO]):
    """
    Helper class for storing AAS objects of a given type in a Namespace and find them by their unique attribute.

    This class behaves much like a set of AAS objects of a defined type, but uses dicts internally to rapidly
    find those objects by their unique attribute. Additionally, it manages the `parent` attribute of the stored
    AAS objects and ensures the uniqueness of their attribute within the Namespace.

    Use `add()`, `remove()`, `pop()`, `discard()`, `clear()`, `len()`, `x in` checks and iteration  just like on a
    normal set of AAS objects. To get an AAS object by its attribute, use `get_object()` or `get()` (the latter one
    allows a default argument and returns None instead of raising a KeyError). As a bonus, the `x in` check supports
    checking for existence of attribute *or* a concrete AAS object.

    :ivar parent: The Namespace this set belongs to

    To initialize, use the following parameters:

    :param parent: The Namespace this set belongs to
    :param attribute_names: List of attribute names, for which objects should be unique in the set. The bool flag
        indicates if the attribute should be matched case-sensitive (true) or case-insensitive (false)
    :param items: A given list of AAS items to be added to the set

    :raises KeyError: When `items` contains multiple objects with same unique attribute
    """
    def __init__(self, parent: Union[UniqueIdShortNamespace, UniqueSemanticIdNamespace, Qualifiable, HasExtension],
                 attribute_names: List[Tuple[str, bool]], items: Iterable[_NSO] = (),
                 item_add_hook: Optional[Callable[[_NSO, Iterable[_NSO]], None]] = None) -> None:
        """
        Initialize a new NamespaceSet.

        This initializer automatically takes care of adding this set to the `namespace_element_sets` list of the
        Namespace.

        :param parent: The Namespace this set belongs to
        :attribute_names: List of attribute names, for which objects should be unique in the set. The bool flag
                          indicates if the attribute should be matched case-sensitive (true) or case-insensitive (false)
        :param items: A given list of AAS items to be added to the set
        :param item_add_hook: A function that is called for each item that is added to this NamespaceSet, even when
                              it is initialized. The first parameter is the item that is added while the second is
                              an iterator over all currently contained items. Useful for constraint checking.
        :raises KeyError: When `items` contains multiple objects with same unique attribute
        """
        self.parent = parent
        parent.namespace_element_sets.append(self)
        self._backend: Dict[str, Tuple[Dict[ATTRIBUTE_TYPES, _NSO], bool]] = {}
        self._item_add_hook: Optional[Callable[[_NSO, Iterable[_NSO]], None]] = item_add_hook
        for name, case_sensitive in attribute_names:
            self._backend[name] = ({}, case_sensitive)
        try:
            for i in items:
                self.add(i)
        except Exception:
            # Do a rollback, when an exception occurs while adding items
            self.clear()
            raise

    @staticmethod
    def _get_attribute(x: object, attr_name: str, case_sensitive: bool):
        attr_value = getattr(x, attr_name)
        return attr_value if case_sensitive or not isinstance(attr_value, str) else attr_value.upper()

    def get_attribute_name_list(self) -> List[str]:
        return list(self._backend.keys())

    def contains_id(self, attribute_name: str, identifier: ATTRIBUTE_TYPES) -> bool:
        try:
            backend, case_sensitive = self._backend[attribute_name]
        except KeyError:
            return False
        # if the identifier is not a string we ignore the case sensitivity
        if case_sensitive or not isinstance(identifier, str):
            return identifier in backend
        return identifier.upper() in backend

    def __contains__(self, obj: object) -> bool:
        attr_name = next(iter(self._backend))
        try:
            attr_value = self._get_attribute(obj, attr_name, self._backend[attr_name][1])
        except AttributeError:
            return False
        return self._backend[attr_name][0].get(attr_value) is obj

    def __len__(self) -> int:
        return len(next(iter(self._backend.values()))[0])

    def __iter__(self) -> Iterator[_NSO]:
        return iter(next(iter(self._backend.values()))[0].values())

    def add(self, value: _NSO):
        for set_ in self.parent.namespace_element_sets:
            for attr_name, (backend, case_sensitive) in set_._backend.items():
                if hasattr(value, attr_name):
                    if self._get_attribute(value, attr_name, case_sensitive) in backend:
                        raise KeyError("Object with attribute (name='{}', value='{}') is already present in {}"
                                       .format(attr_name, str(getattr(value, attr_name)),
                                               "this set of objects"
                                               if set_ is self else "another set in the same namespace"))
        if value.parent is not None and value.parent is not self.parent:
            raise ValueError("Object has already a parent, but it must not be part of two namespaces.")
            # TODO remove from current parent instead (allow moving)?
        if self._item_add_hook is not None:
            self._item_add_hook(value, self.__iter__())
        value.parent = self.parent
        for attr_name, (backend, case_sensitive) in self._backend.items():
            backend[self._get_attribute(value, attr_name, case_sensitive)] = value

    def remove_by_id(self, attribute_name: str, identifier: ATTRIBUTE_TYPES) -> None:
        item = self.get_object_by_attribute(attribute_name, identifier)
        self.remove(item)

    def remove(self, item: _NSO) -> None:
        item_found = False
        for attr_name, (backend, case_sensitive) in self._backend.items():
            item_in_dict = backend[self._get_attribute(item, attr_name, case_sensitive)]
            if item_in_dict is item:
                item_found = True
                continue
        if not item_found:
            raise KeyError("Object not found in NamespaceDict")
        item.parent = None
        for attr_name, (backend, case_sensitive) in self._backend.items():
            del backend[self._get_attribute(item, attr_name, case_sensitive)]

    def discard(self, x: _NSO) -> None:
        if x not in self:
            return
        self.remove(x)

    def pop(self) -> _NSO:
        _, value = next(iter(self._backend.values()))[0].popitem()
        value.parent = None
        return value

    def clear(self) -> None:
        for attr_name, (backend, case_sensitive) in self._backend.items():
            for value in backend.values():
                value.parent = None
        for attr_name, (backend, case_sensitive) in self._backend.items():
            backend.clear()

    def get_object_by_attribute(self, attribute_name: str, attribute_value: ATTRIBUTE_TYPES) -> _NSO:
        """
        Find an object in this set by its unique attribute

        :raises KeyError: If no such object can be found
        """
        backend, case_sensitive = self._backend[attribute_name]
        return backend[attribute_value if case_sensitive else attribute_value.upper()]  # type: ignore

    def get(self, attribute_name: str, attribute_value: str, default: Optional[_NSO] = None) -> Optional[_NSO]:
        """
        Find an object in this set by its attribute, with fallback parameter

        :param attribute_name: name of the attribute to search for
        :param attribute_value: value of the attribute to search for
        :param default: An object to be returned, if no object with the given attribute is found
        :return: The AAS object with the given attribute in the set. Otherwise the `default` object or None, if
                 none is given.
        """
        backend, case_sensitive = self._backend[attribute_name]
        return backend.get(attribute_value if case_sensitive else attribute_value.upper(), default)

    # Todo: Implement function including tests
    def update_nss_from(self, other: "NamespaceSet"):
        """
        Update a NamespaceSet from a given NamespaceSet.

        WARNING: By updating, the "other" NamespaceSet gets destroyed.

        :param other: The NamespaceSet to update from
        """
        objects_to_add: List[_NSO] = []  # objects from the other nss to add to self
        objects_to_remove: List[_NSO] = []  # objects to remove from self
        for other_object in other:
            try:
                if isinstance(other_object, Referable):
                    backend, case_sensitive = self._backend["id_short"]
                    referable = backend[other_object.id_short if case_sensitive else other_object.id_short.upper()]
                    referable.update_from(other_object, update_source=True)  # type: ignore
                elif isinstance(other_object, Qualifier):
                    backend, case_sensitive = self._backend["type"]
                    qualifier = backend[other_object.type if case_sensitive else other_object.type.upper()]
                    # qualifier.update_from(other_object, update_source=True) # TODO: What should happend here?
                elif isinstance(other_object, Extension):
                    backend, case_sensitive = self._backend["name"]
                    extension = backend[other_object.name if case_sensitive else other_object.name.upper()]
                    # extension.update_from(other_object, update_source=True) # TODO: What should happend here?
                else:
                    raise TypeError("Type not implemented")
            except KeyError:
                # other object is not in NamespaceSet
                objects_to_add.append(other_object)
        for attr_name, (backend, case_sensitive) in self._backend.items():
            for attr_name_other, (backend_other, case_sensitive_other) in other._backend.items():
                if attr_name is attr_name_other:
                    for item in backend.values():
                        if not backend_other.get(self._get_attribute(item, attr_name, case_sensitive)):
                            # referable does not exist in the other NamespaceSet
                            objects_to_remove.append(item)
        for object_to_add in objects_to_add:
            other.remove(object_to_add)
            self.add(object_to_add)  # type: ignore
        for object_to_remove in objects_to_remove:
            self.remove(object_to_remove)  # type: ignore


class OrderedNamespaceSet(NamespaceSet[_NSO], MutableSequence[_NSO], Generic[_NSO]):
    """
    A specialized version of :class:`~.NamespaceSet`, that keeps track of the order of the stored
    :class:`~.Referable` objects.

    Additionally to the MutableSet interface of :class:`~.NamespaceSet`, this class provides a set-like interface
    (actually it is derived from MutableSequence). However, we don't permit duplicate entries in the ordered list of
    objects.
    """
    def __init__(self, parent: Union[UniqueIdShortNamespace, UniqueSemanticIdNamespace, Qualifiable, HasExtension],
                 attribute_names: List[Tuple[str, bool]], items: Iterable[_NSO] = (),
                 item_add_hook: Optional[Callable[[_NSO, Iterable[_NSO]], None]] = None) -> None:
        """
        Initialize a new OrderedNamespaceSet.

        This initializer automatically takes care of adding this set to the `namespace_element_sets` list of the
        Namespace.

        :param parent: The Namespace this set belongs to
        :attribute_names: Dict of attribute names, for which objects should be unique in the set. The bool flag
                          indicates if the attribute should be matched case-sensitive (true) or case-insensitive (false)
        :param items: A given list of Referable items to be added to the set
        :raises KeyError: When `items` contains multiple objects with same id_short
        """
        self._order: List[_NSO] = []
        super().__init__(parent, attribute_names, items, item_add_hook)

    def __iter__(self) -> Iterator[_NSO]:
        return iter(self._order)

    def add(self, value: _NSO):
        super().add(value)
        self._order.append(value)

    def remove(self, item: Union[Tuple[str, ATTRIBUTE_TYPES], _NSO]):
        if isinstance(item, tuple):
            item = self.get_object_by_attribute(item[0], item[1])
        super().remove(item)
        self._order.remove(item)

    def pop(self, i: Optional[int] = None) -> _NSO:
        if i is None:
            value = super().pop()
            self._order.remove(value)
        else:
            value = self._order.pop(i)
            super().remove(value)
        return value

    def clear(self) -> None:
        super().clear()
        self._order.clear()

    def insert(self, index: int, object_: _NSO) -> None:
        super().add(object_)
        self._order.insert(index, object_)

    @overload
    def __getitem__(self, i: int) -> _NSO: ...

    @overload
    def __getitem__(self, s: slice) -> MutableSequence[_NSO]: ...

    def __getitem__(self, s: Union[int, slice]) -> Union[_NSO, MutableSequence[_NSO]]:
        return self._order[s]

    @overload
    def __setitem__(self, i: int, o: _NSO) -> None: ...

    @overload
    def __setitem__(self, s: slice, o: Iterable[_NSO]) -> None: ...

    def __setitem__(self, s, o) -> None:
        if isinstance(s, int):
            deleted_items = [self._order[s]]
            super().add(o)
            self._order[s] = o
        else:
            deleted_items = self._order[s]
            new_items = itertools.islice(o, len(deleted_items))
            successful_new_items = []
            try:
                for i in new_items:
                    super().add(i)
                    successful_new_items.append(i)
            except Exception:
                # Do a rollback, when an exception occurs while adding items
                for i in successful_new_items:
                    super().remove(i)
                raise
            self._order[s] = new_items
        for i in deleted_items:
            super().remove(i)

    @overload
    def __delitem__(self, i: int) -> None: ...

    @overload
    def __delitem__(self, i: slice) -> None: ...

    def __delitem__(self, i: Union[int, slice]) -> None:
        if isinstance(i, int):
            i = slice(i, i+1)
        for o in self._order[i]:
            super().remove(o)
        del self._order[i]


class SpecificAssetId(HasSemantics):
    """
    A specific asset ID describes a generic supplementary identifying attribute of the asset.
    The specific asset ID is not necessarily globally unique.

    :ivar name: Key of the identifier
    :ivar value: The value of the identifier with the corresponding key.
    :ivar external_subject_id: The (external) subject the key belongs to or has meaning to.
    :ivar semantic_id: The semantic_id defined in the :class:`~.HasSemantics` class.
    """

    def __init__(self,
                 name: str,
                 value: str,
                 external_subject_id: GlobalReference,
                 semantic_id: Optional[Reference] = None):
        super().__init__()
        if name == "":
            raise ValueError("name is not allowed to be an empty string")
        if value == "":
            raise ValueError("value is not allowed to be an empty string")
        self.name: str
        self.value: str
        self.external_subject_id: GlobalReference

        super().__setattr__('name', name)
        super().__setattr__('value', value)
        super().__setattr__('external_subject_id', external_subject_id)
        super().__setattr__('semantic_id', semantic_id)

    def __setattr__(self, key, value):
        """Prevent modification of attributes."""
        # Hack to make the HasSemantics inheritance work
        # HasSemantics.__init__ sets the parent attribute to None, so that has to be possible. It needs to be set
        # because its value is checked in the semantic_id setter and since every subclass of HasSemantics is expected
        # to have this attribute. Additionally, the protected _semantic_id attribute must be settable.
        if key == '_semantic_id' or (key == 'parent' and value is None):
            return super(HasSemantics, self).__setattr__(key, value)
        raise AttributeError('SpecificAssetId is immutable')

    def __eq__(self, other: object) -> bool:
        if not isinstance(other, SpecificAssetId):
            return NotImplemented
        return (self.name == other.name
                and self.value == other.value
                and self.external_subject_id == other.external_subject_id
                and self.semantic_id == other.semantic_id)

    def __hash__(self):
        return hash((self.name, self.value, self.external_subject_id))

    def __repr__(self) -> str:
        return "SpecificAssetId(key={}, value={}, external_subject_id={})".format(self.name, self.value,
                                                                                  self.external_subject_id)


class AASConstraintViolation(Exception):
    """
    An Exception to be raised if an AASd-Constraint defined in the metamodel (Details of the Asset Administration Shell)
    is violated

    :ivar constraint_id: The ID of the constraint that is violated
    :ivar message: The error message of the Exception
    """
    def __init__(self, constraint_id: int, message: str):
        self.constraint_id: int = constraint_id
        self.message: str = message + " (Constraint AASd-" + str(constraint_id).zfill(3) + ")"
        super().__init__(self.message)<|MERGE_RESOLUTION|>--- conflicted
+++ resolved
@@ -1088,21 +1088,12 @@
     def __getitem__(self, key: slice) -> MutableSequence[_T]:
         ...
 
-    def __getitem__(self, key):
+    def __getitem__(self, key: Union[int, slice]):
         if isinstance(key, int):
-<<<<<<< HEAD
             if key < 0 or key > self.__len__() - 1:
                 raise IndexError
             key = slice(key, key + 1)
         return self.data[key]
-=======
-            return self.data[key]
-        elif isinstance(key, slice):
-            start, stop, step = key.indices(len(self.data))
-            return [self.data[i] for i in range(start, stop, step)]
-        else:
-            raise TypeError("Invalid index type")
->>>>>>> 02fd7bf2
 
     def __init__(self, sequence_: MutableSequence[_T], item_add_hook: Optional[Callable[[_T, List[_T]], None]],
                  item_del_hook: Optional[Callable[[_T, List[_T]], None]]) -> None:
