--- conflicted
+++ resolved
@@ -950,35 +950,22 @@
                  id_short: str,
                  first: base.AASReference,
                  second: base.AASReference,
-<<<<<<< HEAD
-                 annotation: Optional[Iterable[DataElement]] = None,
-                 display_name: Optional[base.LangStringSet] = None,
-=======
+                 display_name: Optional[base.LangStringSet] = None,
                  annotation: Iterable[DataElement] = (),
->>>>>>> bed35a14
-                 category: Optional[str] = None,
-                 description: Optional[base.LangStringSet] = None,
-                 parent: Optional[base.UniqueIdShortNamespace] = None,
-                 semantic_id: Optional[base.Reference] = None,
-                 qualifier: Iterable[base.Qualifier] = (),
-                 kind: base.ModelingKind = base.ModelingKind.INSTANCE,
-                 extension: Iterable[base.Extension] = ()):
-        """
-        TODO: Add instruction what to do after construction
-        """
-
-<<<<<<< HEAD
+                 category: Optional[str] = None,
+                 description: Optional[base.LangStringSet] = None,
+                 parent: Optional[base.UniqueIdShortNamespace] = None,
+                 semantic_id: Optional[base.Reference] = None,
+                 qualifier: Iterable[base.Qualifier] = (),
+                 kind: base.ModelingKind = base.ModelingKind.INSTANCE,
+                 extension: Iterable[base.Extension] = ()):
+        """
+        TODO: Add instruction what to do after construction
+        """
+
         super().__init__(id_short, first, second, display_name, category, description, parent, semantic_id, qualifier,
                          kind, extension)
-        self.annotation: base.NamespaceSet[DataElement]
-        if annotation is None:
-            self.annotation = base.NamespaceSet(self, [("id_short", True)])
-        else:
-            self.annotation = base.NamespaceSet(self, [("id_short", True)], annotation)
-=======
-        super().__init__(id_short, first, second, category, description, parent, semantic_id, qualifier, kind)
-        self.annotation = base.NamespaceSet(self, annotation)
->>>>>>> bed35a14
+        self.annotation = base.NamespaceSet(self, [("id_short", True)], annotation)
 
 
 class OperationVariable:
