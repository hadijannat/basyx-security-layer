# Copyright (c) 2020 the Eclipse BaSyx Authors
#
# This program and the accompanying materials are made available under the terms of the MIT License, available in
# the LICENSE file of this project.
#
# SPDX-License-Identifier: MIT

import io
import unittest
import json

from basyx.aas import model
from basyx.aas.adapter.json import AASToJsonEncoder, StrippedAASToJsonEncoder, write_aas_json_file, JSON_SCHEMA_FILE
from jsonschema import validate  # type: ignore
from typing import Set, Union

from basyx.aas.examples.data import example_concept_description, example_aas_missing_attributes, example_aas, \
    example_aas_mandatory_attributes, example_submodel_template, create_example


class JsonSerializationTest(unittest.TestCase):
    def test_serialize_object(self) -> None:
        test_object = model.Property("test_id_short", model.datatypes.String, category="PARAMETER",
                                     description={"en-us": "Germany", "de": "Deutschland"})
        json_data = json.dumps(test_object, cls=AASToJsonEncoder)

    def test_random_object_serialization(self) -> None:
        asset_key = (model.Key(model.KeyTypes.GLOBAL_REFERENCE, "test"),)
        asset_reference = model.GlobalReference(asset_key)
        aas_identifier = "AAS1"
        submodel_key = (model.Key(model.KeyTypes.SUBMODEL, "SM1"),)
        submodel_identifier = submodel_key[0].get_identifier()
<<<<<<< HEAD
        assert(submodel_identifier is not None)
        submodel_reference = model.ModelReference(submodel_key, model.Submodel)
=======
        assert submodel_identifier is not None
        submodel_reference = model.AASReference(submodel_key, model.Submodel)
>>>>>>> 3938ffe5
        submodel = model.Submodel(submodel_identifier)
        test_aas = model.AssetAdministrationShell(model.AssetInformation(global_asset_id=asset_reference),
                                                  aas_identifier, submodel={submodel_reference})

        # serialize object to json
        json_data = json.dumps({
                'assetAdministrationShells': [test_aas],
                'submodels': [submodel],
                'assets': [],
                'conceptDescriptions': [],
            }, cls=AASToJsonEncoder)
        json_data_new = json.loads(json_data)


class JsonSerializationSchemaTest(unittest.TestCase):
    def test_random_object_serialization(self) -> None:
        asset_key = (model.Key(model.KeyTypes.GLOBAL_REFERENCE, "test"),)
        asset_reference = model.GlobalReference(asset_key)
        aas_identifier = "AAS1"
        submodel_key = (model.Key(model.KeyTypes.SUBMODEL, "SM1"),)
        submodel_identifier = submodel_key[0].get_identifier()
<<<<<<< HEAD
        assert(submodel_identifier is not None)
        submodel_reference = model.ModelReference(submodel_key, model.Submodel)
=======
        assert submodel_identifier is not None
        submodel_reference = model.AASReference(submodel_key, model.Submodel)
>>>>>>> 3938ffe5
        # The JSONSchema expects every object with HasSemnatics (like Submodels) to have a `semanticId` Reference, which
        # must be a Reference. (This seems to be a bug in the JSONSchema.)
        submodel = model.Submodel(submodel_identifier,
                                  semantic_id=model.GlobalReference((model.Key(model.KeyTypes.GLOBAL_REFERENCE,
                                                                     "http://acplt.org/TestSemanticId"),)))
        test_aas = model.AssetAdministrationShell(model.AssetInformation(global_asset_id=asset_reference),
                                                  aas_identifier, submodel={submodel_reference})

        # serialize object to json
        json_data = json.dumps({
                'assetAdministrationShells': [test_aas],
                'submodels': [submodel],
                'assets': [],
                'conceptDescriptions': [],
            }, cls=AASToJsonEncoder)
        json_data_new = json.loads(json_data)

        # load schema
        with open(JSON_SCHEMA_FILE, 'r') as json_file:
            aas_schema = json.load(json_file)

        # validate serialization against schema
        validate(instance=json_data_new, schema=aas_schema)

    def test_aas_example_serialization(self) -> None:
        data = example_aas.create_full_example()
        file = io.StringIO()
        write_aas_json_file(file=file, data=data)

        with open(JSON_SCHEMA_FILE, 'r') as json_file:
            aas_json_schema = json.load(json_file)

        file.seek(0)
        json_data = json.load(file)

        # validate serialization against schema
        validate(instance=json_data, schema=aas_json_schema)

    def test_submodel_template_serialization(self) -> None:
        data: model.DictObjectStore[model.Identifiable] = model.DictObjectStore()
        data.add(example_submodel_template.create_example_submodel_template())
        file = io.StringIO()
        write_aas_json_file(file=file, data=data)

        with open(JSON_SCHEMA_FILE, 'r') as json_file:
            aas_json_schema = json.load(json_file)

        file.seek(0)
        json_data = json.load(file)

        # validate serialization against schema
        validate(instance=json_data, schema=aas_json_schema)

    def test_full_empty_example_serialization(self) -> None:
        data = example_aas_mandatory_attributes.create_full_example()
        file = io.StringIO()
        write_aas_json_file(file=file, data=data)

        with open(JSON_SCHEMA_FILE, 'r') as json_file:
            aas_json_schema = json.load(json_file)

        file.seek(0)
        json_data = json.load(file)

        # validate serialization against schema
        validate(instance=json_data, schema=aas_json_schema)

    def test_missing_serialization(self) -> None:
        data = example_aas_missing_attributes.create_full_example()
        file = io.StringIO()
        write_aas_json_file(file=file, data=data)

        with open(JSON_SCHEMA_FILE, 'r') as json_file:
            aas_json_schema = json.load(json_file)

        file.seek(0)
        json_data = json.load(file)

        # validate serialization against schema
        validate(instance=json_data, schema=aas_json_schema)

    def test_concept_description_serialization(self) -> None:
        data: model.DictObjectStore[model.Identifiable] = model.DictObjectStore()
        data.add(example_concept_description.create_iec61360_concept_description())
        file = io.StringIO()
        write_aas_json_file(file=file, data=data)

        with open(JSON_SCHEMA_FILE, 'r') as json_file:
            aas_json_schema = json.load(json_file)

        file.seek(0)
        json_data = json.load(file)

        # validate serialization against schema
        validate(instance=json_data, schema=aas_json_schema)

    def test_full_example_serialization(self) -> None:
        data = create_example()
        file = io.StringIO()
        write_aas_json_file(file=file, data=data)

        with open(JSON_SCHEMA_FILE, 'r') as json_file:
            aas_json_schema = json.load(json_file)

        file.seek(0)
        json_data = json.load(file)

        # validate serialization against schema
        validate(instance=json_data, schema=aas_json_schema)


class JsonSerializationStrippedObjectsTest(unittest.TestCase):
    def _checkNormalAndStripped(self, attributes: Union[Set[str], str], obj: object) -> None:
        if isinstance(attributes, str):
            attributes = {attributes}

        # attributes should be present when using the normal encoder,
        # but must not be present when using the stripped encoder
        for cls, assert_fn in ((AASToJsonEncoder, self.assertIn), (StrippedAASToJsonEncoder, self.assertNotIn)):
            data = json.loads(json.dumps(obj, cls=cls))
            for attr in attributes:
                assert_fn(attr, data)

    def test_stripped_qualifiable(self) -> None:
        qualifier = model.Qualifier("test_qualifier", str)
        qualifier2 = model.Qualifier("test_qualifier2", str)
        operation = model.Operation("test_operation", qualifier={qualifier})
        submodel = model.Submodel(
            "http://acplt.org/test_submodel",
            submodel_element=[operation],
            qualifier={qualifier2}
        )

        self._checkNormalAndStripped({"submodelElements", "qualifiers"}, submodel)
        self._checkNormalAndStripped("qualifiers", operation)

    def test_stripped_annotated_relationship_element(self) -> None:
        mlp = model.MultiLanguageProperty("test_multi_language_property", category="PARAMETER")
        ref = model.ModelReference(
            (model.Key(model.KeyTypes.SUBMODEL, "http://acplt.org/test_ref"),),
            model.Submodel
        )
        are = model.AnnotatedRelationshipElement(
            "test_annotated_relationship_element",
            ref,
            ref,
            annotation=[mlp]
        )

        self._checkNormalAndStripped("annotation", are)

    def test_stripped_entity(self) -> None:
        mlp = model.MultiLanguageProperty("test_multi_language_property", category="PARAMETER")
        entity = model.Entity("test_entity", model.EntityType.CO_MANAGED_ENTITY, statement=[mlp])

        self._checkNormalAndStripped("statements", entity)

    def test_stripped_submodel_element_collection(self) -> None:
        mlp = model.MultiLanguageProperty("test_multi_language_property", category="PARAMETER")
        sec = model.SubmodelElementCollectionOrdered("test_submodel_element_collection", value=[mlp])

        self._checkNormalAndStripped("value", sec)

    def test_stripped_asset_administration_shell(self) -> None:
        asset_ref = model.GlobalReference(
            (model.Key(model.KeyTypes.GLOBAL_REFERENCE, "http://acplt.org/test_ref"),),
        )
        submodel_ref = model.ModelReference(
            (model.Key(model.KeyTypes.SUBMODEL, "http://acplt.org/test_ref"),),
            model.Submodel
        )
        aas = model.AssetAdministrationShell(
            model.AssetInformation(global_asset_id=asset_ref),
            "http://acplt.org/test_aas",
            submodel={submodel_ref}
        )

        self._checkNormalAndStripped({"submodels"}, aas)<|MERGE_RESOLUTION|>--- conflicted
+++ resolved
@@ -30,13 +30,8 @@
         aas_identifier = "AAS1"
         submodel_key = (model.Key(model.KeyTypes.SUBMODEL, "SM1"),)
         submodel_identifier = submodel_key[0].get_identifier()
-<<<<<<< HEAD
-        assert(submodel_identifier is not None)
+        assert submodel_identifier is not None
         submodel_reference = model.ModelReference(submodel_key, model.Submodel)
-=======
-        assert submodel_identifier is not None
-        submodel_reference = model.AASReference(submodel_key, model.Submodel)
->>>>>>> 3938ffe5
         submodel = model.Submodel(submodel_identifier)
         test_aas = model.AssetAdministrationShell(model.AssetInformation(global_asset_id=asset_reference),
                                                   aas_identifier, submodel={submodel_reference})
@@ -58,13 +53,8 @@
         aas_identifier = "AAS1"
         submodel_key = (model.Key(model.KeyTypes.SUBMODEL, "SM1"),)
         submodel_identifier = submodel_key[0].get_identifier()
-<<<<<<< HEAD
-        assert(submodel_identifier is not None)
+        assert submodel_identifier is not None
         submodel_reference = model.ModelReference(submodel_key, model.Submodel)
-=======
-        assert submodel_identifier is not None
-        submodel_reference = model.AASReference(submodel_key, model.Submodel)
->>>>>>> 3938ffe5
         # The JSONSchema expects every object with HasSemnatics (like Submodels) to have a `semanticId` Reference, which
         # must be a Reference. (This seems to be a bug in the JSONSchema.)
         submodel = model.Submodel(submodel_identifier,
